// Licensed to the Apache Software Foundation (ASF) under one
// or more contributor license agreements.  See the NOTICE file
// distributed with this work for additional information
// regarding copyright ownership.  The ASF licenses this file
// to you under the Apache License, Version 2.0 (the
// "License"); you may not use this file except in compliance
// with the License.  You may obtain a copy of the License at
//
//   http://www.apache.org/licenses/LICENSE-2.0
//
// Unless required by applicable law or agreed to in writing,
// software distributed under the License is distributed on an
// "AS IS" BASIS, WITHOUT WARRANTIES OR CONDITIONS OF ANY
// KIND, either express or implied.  See the License for the
// specific language governing permissions and limitations
// under the License.

use crate::aws::builder::S3EncryptionHeaders;
use crate::aws::checksum::Checksum;
use crate::aws::credential::{AwsCredential, CredentialExt};
use crate::aws::{
    AwsAuthorizer, AwsCredentialProvider, COPY_SOURCE_HEADER, S3ConditionalPut, S3CopyIfNotExists,
    STORE, STRICT_PATH_ENCODE_SET, TAGS_HEADER,
};
use crate::client::builder::{HttpRequestBuilder, RequestBuilderError};
use crate::client::get::GetClient;
use crate::client::header::{HeaderConfig, get_etag};
use crate::client::header::{get_put_result, get_version};
use crate::client::list::ListClient;
use crate::client::retry::{RetryContext, RetryExt};
use crate::client::s3::{
    CompleteMultipartUpload, CompleteMultipartUploadResult, CopyPartResult,
    InitiateMultipartUploadResult, ListResponse, PartMetadata,
};
use crate::client::{GetOptionsExt, HttpClient, HttpError, HttpResponse};
use crate::list::{PaginatedListOptions, PaginatedListResult};
use crate::multipart::PartId;
use crate::{
    Attribute, Attributes, ClientOptions, GetOptions, MultipartId, Path, PutMultipartOptions,
    PutPayload, PutResult, Result, RetryConfig, TagSet,
};
use async_trait::async_trait;
use base64::Engine;
use base64::prelude::BASE64_STANDARD;
use bytes::{Buf, Bytes};
use http::header::{
    CACHE_CONTROL, CONTENT_DISPOSITION, CONTENT_ENCODING, CONTENT_LANGUAGE, CONTENT_LENGTH,
    CONTENT_TYPE,
};
use http::{HeaderMap, HeaderName, Method};
use itertools::Itertools;
use md5::{Digest, Md5};
use percent_encoding::{PercentEncode, utf8_percent_encode};
use quick_xml::events::{self as xml_events};
use ring::digest;
use ring::digest::Context;
use serde::{Deserialize, Serialize};
use std::sync::Arc;

const VERSION_HEADER: &str = "x-amz-version-id";
const SHA256_CHECKSUM: &str = "x-amz-checksum-sha256";
const USER_DEFINED_METADATA_HEADER_PREFIX: &str = "x-amz-meta-";
const ALGORITHM: &str = "x-amz-checksum-algorithm";
const STORAGE_CLASS: &str = "x-amz-storage-class";

/// A specialized `Error` for object store-related errors
#[derive(Debug, thiserror::Error)]
pub(crate) enum Error {
    #[error("Error performing DeleteObjects request: {}", source)]
    DeleteObjectsRequest {
        source: crate::client::retry::RetryError,
    },

    #[error(
        "DeleteObjects request failed for key {}: {} (code: {})",
        path,
        message,
        code
    )]
    DeleteFailed {
        path: String,
        code: String,
        message: String,
    },

    #[error("Error getting DeleteObjects response body: {}", source)]
    DeleteObjectsResponse { source: HttpError },

    #[error("Got invalid DeleteObjects response: {}", source)]
    InvalidDeleteObjectsResponse {
        source: Box<dyn std::error::Error + Send + Sync + 'static>,
    },

    #[error("Error performing list request: {}", source)]
    ListRequest {
        source: crate::client::retry::RetryError,
    },

    #[error("Error getting list response body: {}", source)]
    ListResponseBody { source: HttpError },

    #[error("Error getting create multipart response body: {}", source)]
    CreateMultipartResponseBody { source: HttpError },

    #[error("Error performing complete multipart request: {}: {}", path, source)]
    CompleteMultipartRequest {
        source: crate::client::retry::RetryError,
        path: String,
    },

    #[error("Error getting complete multipart response body: {}", source)]
    CompleteMultipartResponseBody { source: HttpError },

    #[error("Got invalid list response: {}", source)]
    InvalidListResponse { source: quick_xml::de::DeError },

    #[error("Got invalid multipart response: {}", source)]
    InvalidMultipartResponse { source: quick_xml::de::DeError },

    #[error("Unable to extract metadata from headers: {}", source)]
    Metadata {
        source: crate::client::header::Error,
    },
}

impl From<Error> for crate::Error {
    fn from(err: Error) -> Self {
        match err {
            Error::CompleteMultipartRequest { source, path } => source.error(STORE, path),
            _ => Self::Generic {
                store: STORE,
                source: Box::new(err),
            },
        }
    }
}

pub(crate) enum PutPartPayload<'a> {
    Part(PutPayload),
    Copy(&'a Path),
}

impl Default for PutPartPayload<'_> {
    fn default() -> Self {
        Self::Part(PutPayload::default())
    }
}

pub(crate) enum CompleteMultipartMode {
    Overwrite,
    Create,
}

#[derive(Deserialize)]
#[serde(rename_all = "PascalCase", rename = "DeleteResult")]
struct BatchDeleteResponse {
    #[serde(rename = "$value")]
    content: Vec<DeleteObjectResult>,
}

#[derive(Deserialize)]
enum DeleteObjectResult {
    #[allow(unused)]
    Deleted(DeletedObject),
    Error(DeleteError),
}

#[derive(Deserialize)]
#[serde(rename_all = "PascalCase", rename = "Deleted")]
struct DeletedObject {
    #[allow(dead_code)]
    key: String,
}

#[derive(Deserialize)]
#[serde(rename_all = "PascalCase", rename = "Error")]
struct DeleteError {
    key: String,
    code: String,
    message: String,
}

impl From<DeleteError> for Error {
    fn from(err: DeleteError) -> Self {
        Self::DeleteFailed {
            path: err.key,
            code: err.code,
            message: err.message,
        }
    }
}

#[derive(Debug)]
pub(crate) struct S3Config {
    pub region: String,
<<<<<<< HEAD
    #[allow(dead_code)]
    pub endpoint: Option<String>,
=======
>>>>>>> 0661843e
    pub bucket: String,
    pub bucket_endpoint: String,
    pub credentials: AwsCredentialProvider,
    pub session_provider: Option<AwsCredentialProvider>,
    pub retry_config: RetryConfig,
    pub client_options: ClientOptions,
    pub sign_payload: bool,
    pub skip_signature: bool,
    pub disable_tagging: bool,
    pub checksum: Option<Checksum>,
    pub copy_if_not_exists: Option<S3CopyIfNotExists>,
    pub conditional_put: S3ConditionalPut,
    pub request_payer: bool,
    pub(super) encryption_headers: S3EncryptionHeaders,
}

impl S3Config {
    pub(crate) fn path_url(&self, path: &Path) -> String {
        format!("{}/{}", self.bucket_endpoint, encode_path(path))
    }

    async fn get_session_credential(&self) -> Result<SessionCredential<'_>> {
        let credential = match self.skip_signature {
            false => {
                let provider = self.session_provider.as_ref().unwrap_or(&self.credentials);
                Some(provider.get_credential().await?)
            }
            true => None,
        };

        Ok(SessionCredential {
            credential,
            session_token: self.session_provider.is_some(),
            config: self,
        })
    }

    pub(crate) async fn get_credential(&self) -> Result<Option<Arc<AwsCredential>>> {
        Ok(match self.skip_signature {
            false => Some(self.credentials.get_credential().await?),
            true => None,
        })
    }

    #[inline]
    pub(crate) fn is_s3_express(&self) -> bool {
        self.session_provider.is_some()
    }
}

struct SessionCredential<'a> {
    credential: Option<Arc<AwsCredential>>,
    session_token: bool,
    config: &'a S3Config,
}

impl SessionCredential<'_> {
    fn authorizer(&self) -> Option<AwsAuthorizer<'_>> {
        let mut authorizer =
            AwsAuthorizer::new(self.credential.as_deref()?, "s3", &self.config.region)
                .with_sign_payload(self.config.sign_payload)
                .with_request_payer(self.config.request_payer);

        if self.session_token {
            let token = HeaderName::from_static("x-amz-s3session-token");
            authorizer = authorizer.with_token_header(token)
        }

        Some(authorizer)
    }
}

#[derive(Debug, thiserror::Error)]
pub enum RequestError {
    #[error(transparent)]
    Generic {
        #[from]
        source: crate::Error,
    },

    #[error("Retry")]
    Retry {
        source: crate::client::retry::RetryError,
        path: String,
    },
}

impl From<RequestError> for crate::Error {
    fn from(value: RequestError) -> Self {
        match value {
            RequestError::Generic { source } => source,
            RequestError::Retry { source, path } => source.error(STORE, path),
        }
    }
}

/// A builder for a request allowing customisation of the headers and query string
pub(crate) struct Request<'a> {
    path: &'a Path,
    config: &'a S3Config,
    builder: HttpRequestBuilder,
    payload_sha256: Option<digest::Digest>,
    payload: Option<PutPayload>,
    use_session_creds: bool,
    idempotent: bool,
    retry_on_conflict: bool,
    retry_error_body: bool,
}

impl Request<'_> {
    pub(crate) fn query<T: Serialize + ?Sized + Sync>(self, query: &T) -> Self {
        let builder = self.builder.query(query);
        Self { builder, ..self }
    }

    pub(crate) fn header<K>(self, k: K, v: &str) -> Self
    where
        K: TryInto<HeaderName>,
        K::Error: Into<RequestBuilderError>,
    {
        let builder = self.builder.header(k, v);
        Self { builder, ..self }
    }

    pub(crate) fn headers(self, headers: HeaderMap) -> Self {
        let builder = self.builder.headers(headers);
        Self { builder, ..self }
    }

    pub(crate) fn idempotent(self, idempotent: bool) -> Self {
        Self { idempotent, ..self }
    }

    pub(crate) fn retry_on_conflict(self, retry_on_conflict: bool) -> Self {
        Self {
            retry_on_conflict,
            ..self
        }
    }

    pub(crate) fn retry_error_body(self, retry_error_body: bool) -> Self {
        Self {
            retry_error_body,
            ..self
        }
    }

    pub(crate) fn with_encryption_headers(self) -> Self {
        let headers = self.config.encryption_headers.clone().into();
        let builder = self.builder.headers(headers);
        Self { builder, ..self }
    }

    pub(crate) fn with_session_creds(self, use_session_creds: bool) -> Self {
        Self {
            use_session_creds,
            ..self
        }
    }

    pub(crate) fn with_tags(mut self, tags: TagSet) -> Self {
        let tags = tags.encoded();
        if !tags.is_empty() && !self.config.disable_tagging {
            self.builder = self.builder.header(&TAGS_HEADER, tags);
        }
        self
    }

    pub(crate) fn with_attributes(self, attributes: Attributes) -> Self {
        let mut has_content_type = false;
        let mut builder = self.builder;
        for (k, v) in &attributes {
            builder = match k {
                Attribute::CacheControl => builder.header(CACHE_CONTROL, v.as_ref()),
                Attribute::ContentDisposition => builder.header(CONTENT_DISPOSITION, v.as_ref()),
                Attribute::ContentEncoding => builder.header(CONTENT_ENCODING, v.as_ref()),
                Attribute::ContentLanguage => builder.header(CONTENT_LANGUAGE, v.as_ref()),
                Attribute::ContentType => {
                    has_content_type = true;
                    builder.header(CONTENT_TYPE, v.as_ref())
                }
                Attribute::StorageClass => builder.header(STORAGE_CLASS, v.as_ref()),
                Attribute::Metadata(k_suffix) => builder.header(
                    &format!("{USER_DEFINED_METADATA_HEADER_PREFIX}{k_suffix}"),
                    v.as_ref(),
                ),
            };
        }

        if !has_content_type {
            if let Some(value) = self.config.client_options.get_content_type(self.path) {
                builder = builder.header(CONTENT_TYPE, value);
            }
        }
        Self { builder, ..self }
    }

    pub(crate) fn with_extensions(self, extensions: ::http::Extensions) -> Self {
        let builder = self.builder.extensions(extensions);
        Self { builder, ..self }
    }

    pub(crate) fn with_payload(mut self, payload: PutPayload) -> Self {
        if (!self.config.skip_signature && self.config.sign_payload)
            || self.config.checksum.is_some()
        {
            let mut sha256 = Context::new(&digest::SHA256);
            payload.iter().for_each(|x| sha256.update(x));
            let payload_sha256 = sha256.finish();

            if let Some(Checksum::SHA256) = self.config.checksum {
                self.builder = self
                    .builder
                    .header(SHA256_CHECKSUM, BASE64_STANDARD.encode(payload_sha256));
            }
            self.payload_sha256 = Some(payload_sha256);
        }

        let content_length = payload.content_length();
        self.builder = self.builder.header(CONTENT_LENGTH, content_length);
        self.payload = Some(payload);
        self
    }

    pub(crate) async fn send(self) -> Result<HttpResponse, RequestError> {
        let credential = match self.use_session_creds {
            true => self.config.get_session_credential().await?,
            false => SessionCredential {
                credential: self.config.get_credential().await?,
                session_token: false,
                config: self.config,
            },
        };

        let sha = self.payload_sha256.as_ref().map(|x| x.as_ref());

        let path = self.path.as_ref();
        self.builder
            .with_aws_sigv4(credential.authorizer(), sha)
            .retryable(&self.config.retry_config)
            .retry_on_conflict(self.retry_on_conflict)
            .idempotent(self.idempotent)
            .retry_error_body(self.retry_error_body)
            .payload(self.payload)
            .send()
            .await
            .map_err(|source| {
                let path = path.into();
                RequestError::Retry { source, path }
            })
    }

    pub(crate) async fn do_put(self) -> Result<PutResult> {
        let response = self.send().await?;
        Ok(get_put_result(response.headers(), VERSION_HEADER)
            .map_err(|source| Error::Metadata { source })?)
    }
}

#[derive(Debug)]
pub(crate) struct S3Client {
    pub config: S3Config,
    pub client: HttpClient,
}

impl S3Client {
    pub(crate) fn new(config: S3Config, client: HttpClient) -> Self {
        Self { config, client }
    }

    pub(crate) fn request<'a>(&'a self, method: Method, path: &'a Path) -> Request<'a> {
        let url = self.config.path_url(path);
        Request {
            path,
            builder: self.client.request(method, url),
            payload: None,
            payload_sha256: None,
            config: &self.config,
            use_session_creds: true,
            idempotent: false,
            retry_on_conflict: false,
            retry_error_body: false,
        }
    }

    /// Make an S3 Delete Objects request <https://docs.aws.amazon.com/AmazonS3/latest/API/API_DeleteObjects.html>
    ///
    /// Produces a vector of results, one for each path in the input vector. If
    /// the delete was successful, the path is returned in the `Ok` variant. If
    /// there was an error for a certain path, the error will be returned in the
    /// vector. If there was an issue with making the overall request, an error
    /// will be returned at the top level.
    pub(crate) async fn bulk_delete_request(&self, paths: Vec<Path>) -> Result<Vec<Result<Path>>> {
        if paths.is_empty() {
            return Ok(Vec::new());
        }

        let credential = self.config.get_session_credential().await?;
        let url = format!("{}?delete", self.config.bucket_endpoint);

        let mut buffer = Vec::new();
        let mut writer = quick_xml::Writer::new(&mut buffer);
        writer
            .write_event(xml_events::Event::Start(
                xml_events::BytesStart::new("Delete")
                    .with_attributes([("xmlns", "http://s3.amazonaws.com/doc/2006-03-01/")]),
            ))
            .unwrap();
        for path in &paths {
            // <Object><Key>{path}</Key></Object>
            writer
                .write_event(xml_events::Event::Start(xml_events::BytesStart::new(
                    "Object",
                )))
                .unwrap();
            writer
                .write_event(xml_events::Event::Start(xml_events::BytesStart::new("Key")))
                .unwrap();
            writer
                .write_event(xml_events::Event::Text(xml_events::BytesText::new(
                    path.as_ref(),
                )))
                .map_err(|err| crate::Error::Generic {
                    store: STORE,
                    source: Box::new(err),
                })?;
            writer
                .write_event(xml_events::Event::End(xml_events::BytesEnd::new("Key")))
                .unwrap();
            writer
                .write_event(xml_events::Event::End(xml_events::BytesEnd::new("Object")))
                .unwrap();
        }
        writer
            .write_event(xml_events::Event::End(xml_events::BytesEnd::new("Delete")))
            .unwrap();

        let body = Bytes::from(buffer);

        let mut builder = self.client.request(Method::POST, url);

        let digest = digest::digest(&digest::SHA256, &body);
        builder = builder.header(SHA256_CHECKSUM, BASE64_STANDARD.encode(digest));

        // S3 *requires* DeleteObjects to include a Content-MD5 header:
        // https://docs.aws.amazon.com/AmazonS3/latest/API/API_DeleteObjects.html
        // >   "The Content-MD5 request header is required for all Multi-Object Delete requests"
        // Some platforms, like MinIO, enforce this requirement and fail requests without the header.
        let mut hasher = Md5::new();
        hasher.update(&body);
        builder = builder.header("Content-MD5", BASE64_STANDARD.encode(hasher.finalize()));

        let response = builder
            .header(CONTENT_TYPE, "application/xml")
            .body(body)
            .with_aws_sigv4(credential.authorizer(), Some(digest.as_ref()))
            .send_retry(&self.config.retry_config)
            .await
            .map_err(|source| Error::DeleteObjectsRequest { source })?
            .into_body()
            .bytes()
            .await
            .map_err(|source| Error::DeleteObjectsResponse { source })?;

        let response: BatchDeleteResponse =
            quick_xml::de::from_reader(response.reader()).map_err(|err| {
                Error::InvalidDeleteObjectsResponse {
                    source: Box::new(err),
                }
            })?;

        // Assume all were ok, then fill in errors. This guarantees output order
        // matches input order.
        let mut results: Vec<Result<Path>> = paths.iter().cloned().map(Ok).collect();
        for content in response.content.into_iter() {
            if let DeleteObjectResult::Error(error) = content {
                let path =
                    Path::parse(&error.key).map_err(|err| Error::InvalidDeleteObjectsResponse {
                        source: Box::new(err),
                    })?;
                let i = paths.iter().find_position(|&p| p == &path).unwrap().0;
                results[i] = Err(Error::from(error).into());
            }
        }

        Ok(results)
    }

    /// Make an S3 Copy request <https://docs.aws.amazon.com/AmazonS3/latest/API/API_CopyObject.html>
    pub(crate) fn copy_request<'a>(&'a self, from: &Path, to: &'a Path) -> Request<'a> {
        let source = format!("{}/{}", self.config.bucket, encode_path(from));

        let mut copy_source_encryption_headers = HeaderMap::new();
        if let Some(customer_algorithm) = self
            .config
            .encryption_headers
            .0
            .get("x-amz-server-side-encryption-customer-algorithm")
        {
            copy_source_encryption_headers.insert(
                "x-amz-copy-source-server-side-encryption-customer-algorithm",
                customer_algorithm.clone(),
            );
        }
        if let Some(customer_key) = self
            .config
            .encryption_headers
            .0
            .get("x-amz-server-side-encryption-customer-key")
        {
            copy_source_encryption_headers.insert(
                "x-amz-copy-source-server-side-encryption-customer-key",
                customer_key.clone(),
            );
        }
        if let Some(customer_key_md5) = self
            .config
            .encryption_headers
            .0
            .get("x-amz-server-side-encryption-customer-key-MD5")
        {
            copy_source_encryption_headers.insert(
                "x-amz-copy-source-server-side-encryption-customer-key-MD5",
                customer_key_md5.clone(),
            );
        }

        self.request(Method::PUT, to)
            .idempotent(true)
            .retry_error_body(true)
            .header(&COPY_SOURCE_HEADER, &source)
            .headers(self.config.encryption_headers.clone().into())
            .headers(copy_source_encryption_headers)
            .with_session_creds(false)
    }

    pub(crate) async fn create_multipart(
        &self,
        location: &Path,
        opts: PutMultipartOptions,
    ) -> Result<MultipartId> {
        let PutMultipartOptions {
            tags,
            attributes,
            extensions,
        } = opts;

        let mut request = self.request(Method::POST, location);
        if let Some(algorithm) = self.config.checksum {
            match algorithm {
                Checksum::SHA256 => {
                    request = request.header(ALGORITHM, "SHA256");
                }
            }
        }
        let response = request
            .query(&[("uploads", "")])
            .with_encryption_headers()
            .with_attributes(attributes)
            .with_tags(tags)
            .with_extensions(extensions)
            .header(CONTENT_LENGTH, "0")
            .idempotent(true)
            .send()
            .await?
            .into_body()
            .bytes()
            .await
            .map_err(|source| Error::CreateMultipartResponseBody { source })?;

        let response: InitiateMultipartUploadResult = quick_xml::de::from_reader(response.reader())
            .map_err(|source| Error::InvalidMultipartResponse { source })?;

        Ok(response.upload_id)
    }

    pub(crate) async fn put_part(
        &self,
        path: &Path,
        upload_id: &MultipartId,
        part_idx: usize,
        data: PutPartPayload<'_>,
    ) -> Result<PartId> {
        let is_copy = matches!(data, PutPartPayload::Copy(_));
        let part = (part_idx + 1).to_string();

        let mut request = self
            .request(Method::PUT, path)
            .query(&[("partNumber", &part), ("uploadId", upload_id)])
            .idempotent(true);

        request = match data {
            PutPartPayload::Part(payload) => request.with_payload(payload),
            PutPartPayload::Copy(path) => request.header(
                "x-amz-copy-source",
                &format!("{}/{}", self.config.bucket, encode_path(path)),
            ),
        };

        if self
            .config
            .encryption_headers
            .0
            .contains_key("x-amz-server-side-encryption-customer-algorithm")
        {
            // If SSE-C is used, we must include the encryption headers in every upload request.
            request = request.with_encryption_headers();
        }
        let (parts, body) = request.send().await?.into_parts();
        let checksum_sha256 = parts
            .headers
            .get(SHA256_CHECKSUM)
            .and_then(|v| v.to_str().ok())
            .map(|v| v.to_string());

        let e_tag = match is_copy {
            false => get_etag(&parts.headers).map_err(|source| Error::Metadata { source })?,
            true => {
                let response = body
                    .bytes()
                    .await
                    .map_err(|source| Error::CreateMultipartResponseBody { source })?;
                let response: CopyPartResult = quick_xml::de::from_reader(response.reader())
                    .map_err(|source| Error::InvalidMultipartResponse { source })?;
                response.e_tag
            }
        };

        let content_id = if self.config.checksum == Some(Checksum::SHA256) {
            let meta = PartMetadata {
                e_tag,
                checksum_sha256,
            };
            quick_xml::se::to_string(&meta).unwrap()
        } else {
            e_tag
        };

        Ok(PartId { content_id })
    }

    pub(crate) async fn abort_multipart(&self, location: &Path, upload_id: &str) -> Result<()> {
        self.request(Method::DELETE, location)
            .query(&[("uploadId", upload_id)])
            .with_encryption_headers()
            .send()
            .await?;

        Ok(())
    }

    pub(crate) async fn complete_multipart(
        &self,
        location: &Path,
        upload_id: &str,
        parts: Vec<PartId>,
        mode: CompleteMultipartMode,
    ) -> Result<PutResult> {
        let parts = if parts.is_empty() {
            // If no parts were uploaded, upload an empty part
            // otherwise the completion request will fail
            let part = self
                .put_part(
                    location,
                    &upload_id.to_string(),
                    0,
                    PutPartPayload::default(),
                )
                .await?;
            vec![part]
        } else {
            parts
        };
        let request = CompleteMultipartUpload::from(parts);
        let body = quick_xml::se::to_string(&request).unwrap();

        let credential = self.config.get_session_credential().await?;
        let url = self.config.path_url(location);

        let request = self
            .client
            .post(url)
            .query(&[("uploadId", upload_id)])
            .body(body)
            .with_aws_sigv4(credential.authorizer(), None);

        let request = match mode {
            CompleteMultipartMode::Overwrite => request,
            CompleteMultipartMode::Create => request.header("If-None-Match", "*"),
        };

        let response = request
            .retryable(&self.config.retry_config)
            .idempotent(true)
            .retry_error_body(true)
            .send()
            .await
            .map_err(|source| Error::CompleteMultipartRequest {
                source,
                path: location.as_ref().to_string(),
            })?;

        let version = get_version(response.headers(), VERSION_HEADER)
            .map_err(|source| Error::Metadata { source })?;

        let data = response
            .into_body()
            .bytes()
            .await
            .map_err(|source| Error::CompleteMultipartResponseBody { source })?;

        let response: CompleteMultipartUploadResult = quick_xml::de::from_reader(data.reader())
            .map_err(|source| Error::InvalidMultipartResponse { source })?;

        Ok(PutResult {
            e_tag: Some(response.e_tag),
            version,
        })
    }

    #[cfg(test)]
    pub(crate) async fn get_object_tagging(&self, path: &Path) -> Result<HttpResponse> {
        let credential = self.config.get_session_credential().await?;
        let url = format!("{}?tagging", self.config.path_url(path));
        let response = self
            .client
            .request(Method::GET, url)
            .with_aws_sigv4(credential.authorizer(), None)
            .send_retry(&self.config.retry_config)
            .await
            .map_err(|e| e.error(STORE, path.to_string()))?;
        Ok(response)
    }
}

#[async_trait]
impl GetClient for S3Client {
    const STORE: &'static str = STORE;

    const HEADER_CONFIG: HeaderConfig = HeaderConfig {
        etag_required: false,
        last_modified_required: false,
        version_header: Some(VERSION_HEADER),
        user_defined_metadata_prefix: Some(USER_DEFINED_METADATA_HEADER_PREFIX),
    };

    fn retry_config(&self) -> &RetryConfig {
        &self.config.retry_config
    }

    /// Make an S3 GET request <https://docs.aws.amazon.com/AmazonS3/latest/API/API_GetObject.html>
    async fn get_request(
        &self,
        ctx: &mut RetryContext,
        path: &Path,
        options: GetOptions,
    ) -> Result<HttpResponse> {
        let credential = self.config.get_session_credential().await?;
        let url = self.config.path_url(path);
        let method = match options.head {
            true => Method::HEAD,
            false => Method::GET,
        };

        let mut builder = self.client.request(method, url);
        if self
            .config
            .encryption_headers
            .0
            .contains_key("x-amz-server-side-encryption-customer-algorithm")
        {
            builder = builder.headers(self.config.encryption_headers.clone().into());
        }

        if let Some(v) = &options.version {
            builder = builder.query(&[("versionId", v)])
        }

        let response = builder
            .with_get_options(options)
            .with_aws_sigv4(credential.authorizer(), None)
            .retryable_request()
            .send(ctx)
            .await
            .map_err(|e| e.error(STORE, path.to_string()))?;

        Ok(response)
    }
}

#[async_trait]
impl ListClient for Arc<S3Client> {
    /// Make an S3 List request <https://docs.aws.amazon.com/AmazonS3/latest/API/API_ListObjectsV2.html>
    async fn list_request(
        &self,
        prefix: Option<&str>,
        opts: PaginatedListOptions,
    ) -> Result<PaginatedListResult> {
        let credential = self.config.get_session_credential().await?;
        let url = self.config.bucket_endpoint.clone();

        let mut query = Vec::with_capacity(4);

        if let Some(token) = &opts.page_token {
            query.push(("continuation-token", token.as_ref()))
        }

        if let Some(d) = &opts.delimiter {
            query.push(("delimiter", d.as_ref()))
        }

        query.push(("list-type", "2"));

        if let Some(prefix) = prefix {
            query.push(("prefix", prefix))
        }

        if let Some(offset) = &opts.offset {
            query.push(("start-after", offset.as_ref()))
        }

        let max_keys_str;
        if let Some(max_keys) = &opts.max_keys {
            max_keys_str = max_keys.to_string();
            query.push(("max-keys", max_keys_str.as_ref()))
        }

        let response = self
            .client
            .request(Method::GET, &url)
            .extensions(opts.extensions)
            .query(&query)
            .with_aws_sigv4(credential.authorizer(), None)
            .send_retry(&self.config.retry_config)
            .await
            .map_err(|source| Error::ListRequest { source })?
            .into_body()
            .bytes()
            .await
            .map_err(|source| Error::ListResponseBody { source })?;

        let mut response: ListResponse = quick_xml::de::from_reader(response.reader())
            .map_err(|source| Error::InvalidListResponse { source })?;

        let token = response.next_continuation_token.take();

        Ok(PaginatedListResult {
            result: response.try_into()?,
            page_token: token,
        })
    }
}

fn encode_path(path: &Path) -> PercentEncode<'_> {
    utf8_percent_encode(path.as_ref(), &STRICT_PATH_ENCODE_SET)
}

#[cfg(test)]
mod tests {
    use super::*;
    use crate::client::HttpClient;
    use crate::client::mock_server::MockServer;
    use http::Response;
    use http::header::CONTENT_LENGTH;

    #[tokio::test]
    async fn test_create_multipart_has_content_length() {
        let mock = MockServer::new().await;

        mock.push_fn(|req| {
            // Verify Content-Length header is present and set to 0
            assert_eq!(req.headers().get(CONTENT_LENGTH).unwrap(), "0");
            assert!(req.uri().query().unwrap_or("").contains("uploads"));

            Response::builder()
                .status(200)
                .body("<InitiateMultipartUploadResult><UploadId>test-upload-id</UploadId></InitiateMultipartUploadResult>".to_string())
                .unwrap()
        });

        let credential = AwsCredential {
            key_id: "key".to_string(),
            secret_key: "secret".to_string(),
            token: None,
        };

        let config = S3Config {
            bucket_endpoint: mock.url().to_string(),
            bucket: "test-bucket".to_string(),
            region: "us-east-1".to_string(),
            credentials: Arc::new(crate::StaticCredentialProvider::new(credential)),
            client_options: ClientOptions::new().with_allow_http(true),
            skip_signature: true,
            session_provider: None,
            retry_config: Default::default(),
            sign_payload: false,
            disable_tagging: false,
            checksum: None,
            copy_if_not_exists: None,
            conditional_put: Default::default(),
            encryption_headers: Default::default(),
            request_payer: false,
        };

        let client = S3Client::new(config, HttpClient::new(reqwest::Client::new()));
        let result = client
            .create_multipart(&Path::from("test"), PutMultipartOptions::default())
            .await;

        assert_eq!(result.unwrap(), "test-upload-id");
        mock.shutdown().await;
    }
}<|MERGE_RESOLUTION|>--- conflicted
+++ resolved
@@ -19,12 +19,12 @@
 use crate::aws::checksum::Checksum;
 use crate::aws::credential::{AwsCredential, CredentialExt};
 use crate::aws::{
-    AwsAuthorizer, AwsCredentialProvider, COPY_SOURCE_HEADER, S3ConditionalPut, S3CopyIfNotExists,
+    AwsAuthorizer, AwsCredentialProvider, S3ConditionalPut, S3CopyIfNotExists, COPY_SOURCE_HEADER,
     STORE, STRICT_PATH_ENCODE_SET, TAGS_HEADER,
 };
 use crate::client::builder::{HttpRequestBuilder, RequestBuilderError};
 use crate::client::get::GetClient;
-use crate::client::header::{HeaderConfig, get_etag};
+use crate::client::header::{get_etag, HeaderConfig};
 use crate::client::header::{get_put_result, get_version};
 use crate::client::list::ListClient;
 use crate::client::retry::{RetryContext, RetryExt};
@@ -40,8 +40,8 @@
     PutPayload, PutResult, Result, RetryConfig, TagSet,
 };
 use async_trait::async_trait;
+use base64::prelude::BASE64_STANDARD;
 use base64::Engine;
-use base64::prelude::BASE64_STANDARD;
 use bytes::{Buf, Bytes};
 use http::header::{
     CACHE_CONTROL, CONTENT_DISPOSITION, CONTENT_ENCODING, CONTENT_LANGUAGE, CONTENT_LENGTH,
@@ -50,7 +50,7 @@
 use http::{HeaderMap, HeaderName, Method};
 use itertools::Itertools;
 use md5::{Digest, Md5};
-use percent_encoding::{PercentEncode, utf8_percent_encode};
+use percent_encoding::{utf8_percent_encode, PercentEncode};
 use quick_xml::events::{self as xml_events};
 use ring::digest;
 use ring::digest::Context;
@@ -193,11 +193,6 @@
 #[derive(Debug)]
 pub(crate) struct S3Config {
     pub region: String,
-<<<<<<< HEAD
-    #[allow(dead_code)]
-    pub endpoint: Option<String>,
-=======
->>>>>>> 0661843e
     pub bucket: String,
     pub bucket_endpoint: String,
     pub credentials: AwsCredentialProvider,
@@ -958,10 +953,10 @@
 #[cfg(test)]
 mod tests {
     use super::*;
+    use crate::client::mock_server::MockServer;
     use crate::client::HttpClient;
-    use crate::client::mock_server::MockServer;
+    use http::header::CONTENT_LENGTH;
     use http::Response;
-    use http::header::CONTENT_LENGTH;
 
     #[tokio::test]
     async fn test_create_multipart_has_content_length() {
