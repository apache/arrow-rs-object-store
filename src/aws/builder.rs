// Licensed to the Apache Software Foundation (ASF) under one
// or more contributor license agreements.  See the NOTICE file
// distributed with this work for additional information
// regarding copyright ownership.  The ASF licenses this file
// to you under the Apache License, Version 2.0 (the
// "License"); you may not use this file except in compliance
// with the License.  You may obtain a copy of the License at
//
//   http://www.apache.org/licenses/LICENSE-2.0
//
// Unless required by applicable law or agreed to in writing,
// software distributed under the License is distributed on an
// "AS IS" BASIS, WITHOUT WARRANTIES OR CONDITIONS OF ANY
// KIND, either express or implied.  See the License for the
// specific language governing permissions and limitations
// under the License.

use crate::aws::client::{S3Client, S3Config};
use crate::aws::credential::{
    EKSPodCredentialProvider, InstanceCredentialProvider, SessionProvider, TaskCredentialProvider,
    WebIdentityProvider,
};
use crate::aws::{
    AmazonS3, AwsCredential, AwsCredentialProvider, Checksum, S3ConditionalPut, S3CopyIfNotExists,
    STORE,
};
use crate::client::{http_connector, HttpConnector, TokenCredentialProvider};
use crate::config::ConfigValue;
use crate::{ClientConfigKey, ClientOptions, Result, RetryConfig, StaticCredentialProvider};
use base64::prelude::BASE64_STANDARD;
use base64::Engine;
use itertools::Itertools;
use md5::{Digest, Md5};
use reqwest::header::{HeaderMap, HeaderValue};
use serde::{Deserialize, Serialize};
use std::str::FromStr;
use std::sync::Arc;
use std::time::Duration;
use tracing::debug;
use url::Url;

/// Default metadata endpoint
static DEFAULT_METADATA_ENDPOINT: &str = "http://169.254.169.254";

/// A specialized `Error` for object store-related errors
#[derive(Debug, thiserror::Error)]
enum Error {
    #[error("Missing bucket name")]
    MissingBucketName,

    #[error("Missing AccessKeyId")]
    MissingAccessKeyId,

    #[error("Missing SecretAccessKey")]
    MissingSecretAccessKey,

    #[error("Unable parse source url. Url: {}, Error: {}", url, source)]
    UnableToParseUrl {
        source: url::ParseError,
        url: String,
    },

    #[error(
        "Unknown url scheme cannot be parsed into storage location: {}",
        scheme
    )]
    UnknownUrlScheme { scheme: String },

    #[error("URL did not match any known pattern for scheme: {}", url)]
    UrlNotRecognised { url: String },

    #[error("Configuration key: '{}' is not known.", key)]
    UnknownConfigurationKey { key: String },

    #[error("Invalid Zone suffix for bucket '{bucket}'")]
    ZoneSuffix { bucket: String },

    #[error("Invalid encryption type: {}. Valid values are \"AES256\", \"sse:kms\", \"sse:kms:dsse\" and \"sse-c\".", passed)]
    InvalidEncryptionType { passed: String },

    #[error(
        "Invalid encryption header values. Header: {}, source: {}",
        header,
        source
    )]
    InvalidEncryptionHeader {
        header: &'static str,
        source: Box<dyn std::error::Error + Send + Sync + 'static>,
    },
}

impl From<Error> for crate::Error {
    fn from(source: Error) -> Self {
        match source {
            Error::UnknownConfigurationKey { key } => {
                Self::UnknownConfigurationKey { store: STORE, key }
            }
            _ => Self::Generic {
                store: STORE,
                source: Box::new(source),
            },
        }
    }
}

/// Configure a connection to Amazon S3 using the specified credentials in
/// the specified Amazon region and bucket.
///
/// # Example
/// ```
/// # let REGION = "foo";
/// # let BUCKET_NAME = "foo";
/// # let ACCESS_KEY_ID = "foo";
/// # let SECRET_KEY = "foo";
/// # use object_store::aws::AmazonS3Builder;
/// let s3 = AmazonS3Builder::new()
///  .with_region(REGION)
///  .with_bucket_name(BUCKET_NAME)
///  .with_access_key_id(ACCESS_KEY_ID)
///  .with_secret_access_key(SECRET_KEY)
///  .build();
/// ```
#[derive(Debug, Default, Clone)]
pub struct AmazonS3Builder {
    /// Access key id
    access_key_id: Option<String>,
    /// Secret access_key
    secret_access_key: Option<String>,
    /// Region
    region: Option<String>,
    /// Bucket name
    bucket_name: Option<String>,
    /// Endpoint for communicating with AWS S3
    endpoint: Option<String>,
    /// Token to use for requests
    token: Option<String>,
    /// Url
    url: Option<String>,
    /// Retry config
    retry_config: RetryConfig,
    /// When set to true, fallback to IMDSv1
    imdsv1_fallback: ConfigValue<bool>,
    /// When set to true, virtual hosted style request has to be used
    virtual_hosted_style_request: ConfigValue<bool>,
    /// When set to true, S3 express is used
    s3_express: ConfigValue<bool>,
    /// When set to true, unsigned payload option has to be used
    unsigned_payload: ConfigValue<bool>,
    /// Checksum algorithm which has to be used for object integrity check during upload
    checksum_algorithm: Option<ConfigValue<Checksum>>,
    /// Metadata endpoint, see <https://docs.aws.amazon.com/AWSEC2/latest/UserGuide/ec2-instance-metadata.html>
    metadata_endpoint: Option<String>,
    /// Container credentials URL, see <https://docs.aws.amazon.com/AmazonECS/latest/developerguide/task-iam-roles.html>
    container_credentials_relative_uri: Option<String>,
    /// Container credentials full URL, see <https://docs.aws.amazon.com/sdkref/latest/guide/feature-container-credentials.html>
    container_credentials_full_uri: Option<String>,
    /// Container authorization token file, see <https://docs.aws.amazon.com/sdkref/latest/guide/feature-container-credentials.html>
    container_authorization_token_file: Option<String>,
    /// Web identity token file path for AssumeRoleWithWebIdentity
    web_identity_token_file: Option<String>,
    /// Role ARN to assume when using web identity token
    role_arn: Option<String>,
    /// Session name for web identity role assumption
    role_session_name: Option<String>,
    /// Custom STS endpoint for web identity token exchange
    sts_endpoint: Option<String>,
    /// Client options
    client_options: ClientOptions,
    /// Credentials
    credentials: Option<AwsCredentialProvider>,
    /// Skip signing requests
    skip_signature: ConfigValue<bool>,
    /// Copy if not exists
    copy_if_not_exists: Option<ConfigValue<S3CopyIfNotExists>>,
    /// Put precondition
    conditional_put: ConfigValue<S3ConditionalPut>,
    /// Ignore tags
    disable_tagging: ConfigValue<bool>,
    /// Encryption (See [`S3EncryptionConfigKey`])
    encryption_type: Option<ConfigValue<S3EncryptionType>>,
    encryption_kms_key_id: Option<String>,
    encryption_bucket_key_enabled: Option<ConfigValue<bool>>,
    /// base64-encoded 256-bit customer encryption key for SSE-C.
    encryption_customer_key_base64: Option<String>,
    /// When set to true, charge requester for bucket operations
    request_payer: ConfigValue<bool>,
    /// The [`HttpConnector`] to use
    http_connector: Option<Arc<dyn HttpConnector>>,
}

/// Configuration keys for [`AmazonS3Builder`]
///
/// Configuration via keys can be done via [`AmazonS3Builder::with_config`]
///
/// # Example
/// ```
/// # use object_store::aws::{AmazonS3Builder, AmazonS3ConfigKey};
/// let builder = AmazonS3Builder::new()
///     .with_config("aws_access_key_id".parse().unwrap(), "my-access-key-id")
///     .with_config(AmazonS3ConfigKey::DefaultRegion, "my-default-region");
/// ```
#[derive(PartialEq, Eq, Hash, Clone, Debug, Copy, Serialize, Deserialize)]
#[non_exhaustive]
pub enum AmazonS3ConfigKey {
    /// AWS Access Key
    ///
    /// See [`AmazonS3Builder::with_access_key_id`] for details.
    ///
    /// Supported keys:
    /// - `aws_access_key_id`
    /// - `access_key_id`
    AccessKeyId,

    /// Secret Access Key
    ///
    /// See [`AmazonS3Builder::with_secret_access_key`] for details.
    ///
    /// Supported keys:
    /// - `aws_secret_access_key`
    /// - `secret_access_key`
    SecretAccessKey,

    /// Region
    ///
    /// See [`AmazonS3Builder::with_region`] for details.
    ///
    /// Supported keys:
    /// - `aws_region`
    /// - `region`
    Region,

    /// Default region
    ///
    /// See [`AmazonS3Builder::with_region`] for details.
    ///
    /// Supported keys:
    /// - `aws_default_region`
    /// - `default_region`
    DefaultRegion,

    /// Bucket name
    ///
    /// See [`AmazonS3Builder::with_bucket_name`] for details.
    ///
    /// Supported keys:
    /// - `aws_bucket`
    /// - `aws_bucket_name`
    /// - `bucket`
    /// - `bucket_name`
    Bucket,

    /// Sets custom endpoint for communicating with AWS S3.
    ///
    /// See [`AmazonS3Builder::with_endpoint`] for details.
    ///
    /// Supported keys:
    /// - `aws_endpoint`
    /// - `aws_endpoint_url`
    /// - `endpoint`
    /// - `endpoint_url`
    Endpoint,

    /// Token to use for requests (passed to underlying provider)
    ///
    /// See [`AmazonS3Builder::with_token`] for details.
    ///
    /// Supported keys:
    /// - `aws_session_token`
    /// - `aws_token`
    /// - `session_token`
    /// - `token`
    Token,

    /// Fall back to ImdsV1
    ///
    /// See [`AmazonS3Builder::with_imdsv1_fallback`] for details.
    ///
    /// Supported keys:
    /// - `aws_imdsv1_fallback`
    /// - `imdsv1_fallback`
    ImdsV1Fallback,

    /// If virtual hosted style request has to be used
    ///
    /// See [`AmazonS3Builder::with_virtual_hosted_style_request`] for details.
    ///
    /// Supported keys:
    /// - `aws_virtual_hosted_style_request`
    /// - `virtual_hosted_style_request`
    VirtualHostedStyleRequest,

    /// Avoid computing payload checksum when calculating signature.
    ///
    /// See [`AmazonS3Builder::with_unsigned_payload`] for details.
    ///
    /// Supported keys:
    /// - `aws_unsigned_payload`
    /// - `unsigned_payload`
    UnsignedPayload,

    /// Set the checksum algorithm for this client
    ///
    /// See [`AmazonS3Builder::with_checksum_algorithm`]
    Checksum,

    /// Set the instance metadata endpoint
    ///
    /// See [`AmazonS3Builder::with_metadata_endpoint`] for details.
    ///
    /// Supported keys:
    /// - `aws_metadata_endpoint`
    /// - `metadata_endpoint`
    MetadataEndpoint,

    /// Set the container credentials relative URI when used in ECS
    ///
    /// <https://docs.aws.amazon.com/AmazonECS/latest/developerguide/task-iam-roles.html>
    ContainerCredentialsRelativeUri,

    /// Set the container credentials full URI when used in EKS
    ///
    /// <https://docs.aws.amazon.com/sdkref/latest/guide/feature-container-credentials.html>
    ContainerCredentialsFullUri,

    /// Set the authorization token in plain text when used in EKS to authenticate with ContainerCredentialsFullUri
    ///
    /// <https://docs.aws.amazon.com/sdkref/latest/guide/feature-container-credentials.html>
    ContainerAuthorizationTokenFile,

    /// Web identity token file path for AssumeRoleWithWebIdentity
    ///
    /// Supported keys:
    /// - `aws_web_identity_token_file`
    /// - `web_identity_token_file`
    WebIdentityTokenFile,

    /// Role ARN to assume when using web identity token
    ///
    /// Supported keys:
    /// - `aws_role_arn`
    /// - `role_arn`
    RoleArn,

    /// Session name for web identity role assumption
    ///
    /// Supported keys:
    /// - `aws_role_session_name`
    /// - `role_session_name`
    RoleSessionName,

    /// Custom STS endpoint for web identity token exchange
    ///
    /// Supported keys:
    /// - `aws_endpoint_url_sts`
    /// - `endpoint_url_sts`
    StsEndpoint,

    /// Configure how to provide `copy_if_not_exists`
    ///
    /// See [`S3CopyIfNotExists`]
    CopyIfNotExists,

    /// Configure how to provide conditional put operations
    ///
    /// See [`S3ConditionalPut`]
    ConditionalPut,

    /// Skip signing request
    SkipSignature,

    /// Disable tagging objects
    ///
    /// This can be desirable if not supported by the backing store
    ///
    /// Supported keys:
    /// - `aws_disable_tagging`
    /// - `disable_tagging`
    DisableTagging,

    /// Enable Support for S3 Express One Zone
    ///
    /// Supported keys:
    /// - `aws_s3_express`
    /// - `s3_express`
    S3Express,

    /// Enable Support for S3 Requester Pays
    ///
    /// Supported keys:
    /// - `aws_request_payer`
    /// - `request_payer`
    RequestPayer,

    /// Client options
    Client(ClientConfigKey),

    /// Encryption options
    Encryption(S3EncryptionConfigKey),
}

impl AsRef<str> for AmazonS3ConfigKey {
    fn as_ref(&self) -> &str {
        match self {
            Self::AccessKeyId => "aws_access_key_id",
            Self::SecretAccessKey => "aws_secret_access_key",
            Self::Region => "aws_region",
            Self::Bucket => "aws_bucket",
            Self::Endpoint => "aws_endpoint",
            Self::Token => "aws_session_token",
            Self::ImdsV1Fallback => "aws_imdsv1_fallback",
            Self::VirtualHostedStyleRequest => "aws_virtual_hosted_style_request",
            Self::S3Express => "aws_s3_express",
            Self::DefaultRegion => "aws_default_region",
            Self::MetadataEndpoint => "aws_metadata_endpoint",
            Self::UnsignedPayload => "aws_unsigned_payload",
            Self::Checksum => "aws_checksum_algorithm",
            Self::ContainerCredentialsRelativeUri => "aws_container_credentials_relative_uri",
            Self::ContainerCredentialsFullUri => "aws_container_credentials_full_uri",
            Self::ContainerAuthorizationTokenFile => "aws_container_authorization_token_file",
            Self::WebIdentityTokenFile => "aws_web_identity_token_file",
            Self::RoleArn => "aws_role_arn",
            Self::RoleSessionName => "aws_role_session_name",
            Self::StsEndpoint => "aws_endpoint_url_sts",
            Self::SkipSignature => "aws_skip_signature",
            Self::CopyIfNotExists => "aws_copy_if_not_exists",
            Self::ConditionalPut => "aws_conditional_put",
            Self::DisableTagging => "aws_disable_tagging",
            Self::RequestPayer => "aws_request_payer",
            Self::Client(opt) => opt.as_ref(),
            Self::Encryption(opt) => opt.as_ref(),
        }
    }
}

impl FromStr for AmazonS3ConfigKey {
    type Err = crate::Error;

    fn from_str(s: &str) -> Result<Self, Self::Err> {
        match s {
            "aws_access_key_id" | "access_key_id" => Ok(Self::AccessKeyId),
            "aws_secret_access_key" | "secret_access_key" => Ok(Self::SecretAccessKey),
            "aws_default_region" | "default_region" => Ok(Self::DefaultRegion),
            "aws_region" | "region" => Ok(Self::Region),
            "aws_bucket" | "aws_bucket_name" | "bucket_name" | "bucket" => Ok(Self::Bucket),
            "aws_endpoint_url" | "aws_endpoint" | "endpoint_url" | "endpoint" => Ok(Self::Endpoint),
            "aws_session_token" | "aws_token" | "session_token" | "token" => Ok(Self::Token),
            "aws_virtual_hosted_style_request" | "virtual_hosted_style_request" => {
                Ok(Self::VirtualHostedStyleRequest)
            }
            "aws_s3_express" | "s3_express" => Ok(Self::S3Express),
            "aws_imdsv1_fallback" | "imdsv1_fallback" => Ok(Self::ImdsV1Fallback),
            "aws_metadata_endpoint" | "metadata_endpoint" => Ok(Self::MetadataEndpoint),
            "aws_unsigned_payload" | "unsigned_payload" => Ok(Self::UnsignedPayload),
            "aws_checksum_algorithm" | "checksum_algorithm" => Ok(Self::Checksum),
            "aws_container_credentials_relative_uri" => Ok(Self::ContainerCredentialsRelativeUri),
            "aws_container_credentials_full_uri" => Ok(Self::ContainerCredentialsFullUri),
            "aws_container_authorization_token_file" => Ok(Self::ContainerAuthorizationTokenFile),
            "aws_web_identity_token_file" | "web_identity_token_file" => {
                Ok(Self::WebIdentityTokenFile)
            }
            "aws_role_arn" | "role_arn" => Ok(Self::RoleArn),
            "aws_role_session_name" | "role_session_name" => Ok(Self::RoleSessionName),
            "aws_endpoint_url_sts" | "endpoint_url_sts" => Ok(Self::StsEndpoint),
            "aws_skip_signature" | "skip_signature" => Ok(Self::SkipSignature),
            "aws_copy_if_not_exists" | "copy_if_not_exists" => Ok(Self::CopyIfNotExists),
            "aws_conditional_put" | "conditional_put" => Ok(Self::ConditionalPut),
            "aws_disable_tagging" | "disable_tagging" => Ok(Self::DisableTagging),
            "aws_request_payer" | "request_payer" => Ok(Self::RequestPayer),
            // Backwards compatibility
            "aws_allow_http" => Ok(Self::Client(ClientConfigKey::AllowHttp)),
            "aws_server_side_encryption" => Ok(Self::Encryption(
                S3EncryptionConfigKey::ServerSideEncryption,
            )),
            "aws_sse_kms_key_id" => Ok(Self::Encryption(S3EncryptionConfigKey::KmsKeyId)),
            "aws_sse_bucket_key_enabled" => {
                Ok(Self::Encryption(S3EncryptionConfigKey::BucketKeyEnabled))
            }
            "aws_sse_customer_key_base64" => Ok(Self::Encryption(
                S3EncryptionConfigKey::CustomerEncryptionKey,
            )),
            _ => match s.strip_prefix("aws_").unwrap_or(s).parse() {
                Ok(key) => Ok(Self::Client(key)),
                Err(_) => Err(Error::UnknownConfigurationKey { key: s.into() }.into()),
            },
        }
    }
}

impl AmazonS3Builder {
    /// Create a new [`AmazonS3Builder`] with default values.
    pub fn new() -> Self {
        Default::default()
    }

    /// Fill the [`AmazonS3Builder`] with regular AWS environment variables
    ///
    /// All environment variables starting with `AWS_` will be evaluated. Names must
    /// match acceptable input to [`AmazonS3ConfigKey::from_str`]. Only upper-case environment
    /// variables are accepted.
    ///
    /// Some examples of variables extracted from environment:
    /// * `AWS_ACCESS_KEY_ID` -> access_key_id
    /// * `AWS_SECRET_ACCESS_KEY` -> secret_access_key
    /// * `AWS_DEFAULT_REGION` -> region
    /// * `AWS_ENDPOINT` -> endpoint
    /// * `AWS_SESSION_TOKEN` -> token
    /// * `AWS_WEB_IDENTITY_TOKEN_FILE` -> path to file containing web identity token for AssumeRoleWithWebIdentity
    /// * `AWS_ROLE_ARN` -> ARN of the role to assume when using web identity token
    /// * `AWS_ROLE_SESSION_NAME` -> optional session name for web identity role assumption (defaults to "WebIdentitySession")
    /// * `AWS_ENDPOINT_URL_STS` -> optional custom STS endpoint for web identity token exchange (defaults to "https://sts.{region}.amazonaws.com")
    /// * `AWS_CONTAINER_CREDENTIALS_RELATIVE_URI` -> <https://docs.aws.amazon.com/AmazonECS/latest/developerguide/task-iam-roles.html>
    /// * `AWS_CONTAINER_CREDENTIALS_FULL_URI` -> <https://docs.aws.amazon.com/sdkref/latest/guide/feature-container-credentials.html>
    /// * `AWS_CONTAINER_AUTHORIZATION_TOKEN_FILE` -> <https://docs.aws.amazon.com/sdkref/latest/guide/feature-container-credentials.html>
    /// * `AWS_ALLOW_HTTP` -> set to "true" to permit HTTP connections without TLS
    /// * `AWS_REQUEST_PAYER` -> set to "true" to permit operations on requester-pays buckets.
    /// # Example
    /// ```
    /// use object_store::aws::AmazonS3Builder;
    ///
    /// let s3 = AmazonS3Builder::from_env()
    ///     .with_bucket_name("foo")
    ///     .build();
    /// ```
    pub fn from_env() -> Self {
        let mut builder: Self = Default::default();

        for (os_key, os_value) in std::env::vars_os() {
            if let (Some(key), Some(value)) = (os_key.to_str(), os_value.to_str()) {
                if key.starts_with("AWS_") {
                    if let Ok(config_key) = key.to_ascii_lowercase().parse() {
                        builder = builder.with_config(config_key, value);
                    }
                }
            }
        }

        builder
    }

    /// Parse available connection info form a well-known storage URL.
    ///
    /// The supported url schemes are:
    ///
    /// - `s3://<bucket>/<path>`
    /// - `s3a://<bucket>/<path>`
    /// - `https://s3.<region>.amazonaws.com/<bucket>`
    /// - `https://<bucket>.s3.<region>.amazonaws.com`
    /// - `https://ACCOUNT_ID.r2.cloudflarestorage.com/bucket`
    ///
    /// Note: Settings derived from the URL will override any others set on this builder
    ///
    /// # Example
    /// ```
    /// use object_store::aws::AmazonS3Builder;
    ///
    /// let s3 = AmazonS3Builder::from_env()
    ///     .with_url("s3://bucket/path")
    ///     .build();
    /// ```
    pub fn with_url(mut self, url: impl Into<String>) -> Self {
        self.url = Some(url.into());
        self
    }

    /// Set an option on the builder via a key - value pair.
    pub fn with_config(mut self, key: AmazonS3ConfigKey, value: impl Into<String>) -> Self {
        match key {
            AmazonS3ConfigKey::AccessKeyId => self.access_key_id = Some(value.into()),
            AmazonS3ConfigKey::SecretAccessKey => self.secret_access_key = Some(value.into()),
            AmazonS3ConfigKey::Region => self.region = Some(value.into()),
            AmazonS3ConfigKey::Bucket => self.bucket_name = Some(value.into()),
            AmazonS3ConfigKey::Endpoint => self.endpoint = Some(value.into()),
            AmazonS3ConfigKey::Token => self.token = Some(value.into()),
            AmazonS3ConfigKey::ImdsV1Fallback => self.imdsv1_fallback.parse(value),
            AmazonS3ConfigKey::VirtualHostedStyleRequest => {
                self.virtual_hosted_style_request.parse(value)
            }
            AmazonS3ConfigKey::S3Express => self.s3_express.parse(value),
            AmazonS3ConfigKey::DefaultRegion => {
                self.region = self.region.or_else(|| Some(value.into()))
            }
            AmazonS3ConfigKey::MetadataEndpoint => self.metadata_endpoint = Some(value.into()),
            AmazonS3ConfigKey::UnsignedPayload => self.unsigned_payload.parse(value),
            AmazonS3ConfigKey::Checksum => {
                self.checksum_algorithm = Some(ConfigValue::Deferred(value.into()))
            }
            AmazonS3ConfigKey::ContainerCredentialsRelativeUri => {
                self.container_credentials_relative_uri = Some(value.into())
            }
            AmazonS3ConfigKey::ContainerCredentialsFullUri => {
                self.container_credentials_full_uri = Some(value.into());
            }
            AmazonS3ConfigKey::ContainerAuthorizationTokenFile => {
                self.container_authorization_token_file = Some(value.into());
            }
            AmazonS3ConfigKey::WebIdentityTokenFile => {
                self.web_identity_token_file = Some(value.into());
            }
            AmazonS3ConfigKey::RoleArn => {
                self.role_arn = Some(value.into());
            }
            AmazonS3ConfigKey::RoleSessionName => {
                self.role_session_name = Some(value.into());
            }
            AmazonS3ConfigKey::StsEndpoint => {
                self.sts_endpoint = Some(value.into());
            }
            AmazonS3ConfigKey::Client(key) => {
                self.client_options = self.client_options.with_config(key, value)
            }
            AmazonS3ConfigKey::SkipSignature => self.skip_signature.parse(value),
            AmazonS3ConfigKey::DisableTagging => self.disable_tagging.parse(value),
            AmazonS3ConfigKey::CopyIfNotExists => {
                self.copy_if_not_exists = Some(ConfigValue::Deferred(value.into()))
            }
            AmazonS3ConfigKey::ConditionalPut => {
                self.conditional_put = ConfigValue::Deferred(value.into())
            }
            AmazonS3ConfigKey::RequestPayer => {
                self.request_payer = ConfigValue::Deferred(value.into())
            }
            AmazonS3ConfigKey::Encryption(key) => match key {
                S3EncryptionConfigKey::ServerSideEncryption => {
                    self.encryption_type = Some(ConfigValue::Deferred(value.into()))
                }
                S3EncryptionConfigKey::KmsKeyId => self.encryption_kms_key_id = Some(value.into()),
                S3EncryptionConfigKey::BucketKeyEnabled => {
                    self.encryption_bucket_key_enabled = Some(ConfigValue::Deferred(value.into()))
                }
                S3EncryptionConfigKey::CustomerEncryptionKey => {
                    self.encryption_customer_key_base64 = Some(value.into())
                }
            },
        };
        self
    }

    /// Get config value via a [`AmazonS3ConfigKey`].
    ///
    /// # Example
    /// ```
    /// use object_store::aws::{AmazonS3Builder, AmazonS3ConfigKey};
    ///
    /// let builder = AmazonS3Builder::from_env()
    ///     .with_bucket_name("foo");
    /// let bucket_name = builder.get_config_value(&AmazonS3ConfigKey::Bucket).unwrap_or_default();
    /// assert_eq!("foo", &bucket_name);
    /// ```
    pub fn get_config_value(&self, key: &AmazonS3ConfigKey) -> Option<String> {
        match key {
            AmazonS3ConfigKey::AccessKeyId => self.access_key_id.clone(),
            AmazonS3ConfigKey::SecretAccessKey => self.secret_access_key.clone(),
            AmazonS3ConfigKey::Region | AmazonS3ConfigKey::DefaultRegion => self.region.clone(),
            AmazonS3ConfigKey::Bucket => self.bucket_name.clone(),
            AmazonS3ConfigKey::Endpoint => self.endpoint.clone(),
            AmazonS3ConfigKey::Token => self.token.clone(),
            AmazonS3ConfigKey::ImdsV1Fallback => Some(self.imdsv1_fallback.to_string()),
            AmazonS3ConfigKey::VirtualHostedStyleRequest => {
                Some(self.virtual_hosted_style_request.to_string())
            }
            AmazonS3ConfigKey::S3Express => Some(self.s3_express.to_string()),
            AmazonS3ConfigKey::MetadataEndpoint => self.metadata_endpoint.clone(),
            AmazonS3ConfigKey::UnsignedPayload => Some(self.unsigned_payload.to_string()),
            AmazonS3ConfigKey::Checksum => {
                self.checksum_algorithm.as_ref().map(ToString::to_string)
            }
            AmazonS3ConfigKey::Client(key) => self.client_options.get_config_value(key),
            AmazonS3ConfigKey::ContainerCredentialsRelativeUri => {
                self.container_credentials_relative_uri.clone()
            }
            AmazonS3ConfigKey::ContainerCredentialsFullUri => {
                self.container_credentials_full_uri.clone()
            }
            AmazonS3ConfigKey::ContainerAuthorizationTokenFile => {
                self.container_authorization_token_file.clone()
            }
            AmazonS3ConfigKey::WebIdentityTokenFile => self.web_identity_token_file.clone(),
            AmazonS3ConfigKey::RoleArn => self.role_arn.clone(),
            AmazonS3ConfigKey::RoleSessionName => self.role_session_name.clone(),
            AmazonS3ConfigKey::StsEndpoint => self.sts_endpoint.clone(),
            AmazonS3ConfigKey::SkipSignature => Some(self.skip_signature.to_string()),
            AmazonS3ConfigKey::CopyIfNotExists => {
                self.copy_if_not_exists.as_ref().map(ToString::to_string)
            }
            AmazonS3ConfigKey::ConditionalPut => Some(self.conditional_put.to_string()),
            AmazonS3ConfigKey::DisableTagging => Some(self.disable_tagging.to_string()),
            AmazonS3ConfigKey::RequestPayer => Some(self.request_payer.to_string()),
            AmazonS3ConfigKey::Encryption(key) => match key {
                S3EncryptionConfigKey::ServerSideEncryption => {
                    self.encryption_type.as_ref().map(ToString::to_string)
                }
                S3EncryptionConfigKey::KmsKeyId => self.encryption_kms_key_id.clone(),
                S3EncryptionConfigKey::BucketKeyEnabled => self
                    .encryption_bucket_key_enabled
                    .as_ref()
                    .map(ToString::to_string),
                S3EncryptionConfigKey::CustomerEncryptionKey => {
                    self.encryption_customer_key_base64.clone()
                }
            },
        }
    }

    /// Sets properties on this builder based on a URL
    ///
    /// This is a separate member function to allow fallible computation to
    /// be deferred until [`Self::build`] which in turn allows deriving [`Clone`]
    fn parse_url(&mut self, url: &str) -> Result<()> {
        let parsed = Url::parse(url).map_err(|source| {
            let url = url.into();
            Error::UnableToParseUrl { url, source }
        })?;

        let host = parsed
            .host_str()
            .ok_or_else(|| Error::UrlNotRecognised { url: url.into() })?;

        match parsed.scheme() {
            "s3" | "s3a" => self.bucket_name = Some(host.to_string()),
            "https" => match host.splitn(4, '.').collect_tuple() {
                Some(("s3", region, "amazonaws", "com")) => {
                    self.region = Some(region.to_string());
                    let bucket = parsed.path_segments().into_iter().flatten().next();
                    if let Some(bucket) = bucket {
                        self.bucket_name = Some(bucket.into());
                    }
                }
                Some((bucket, "s3", region, "amazonaws.com")) => {
                    self.bucket_name = Some(bucket.to_string());
                    self.region = Some(region.to_string());
                    self.virtual_hosted_style_request = true.into();
                }
                Some((account, "r2", "cloudflarestorage", "com")) => {
                    self.region = Some("auto".to_string());
                    let endpoint = format!("https://{account}.r2.cloudflarestorage.com");
                    self.endpoint = Some(endpoint);

                    let bucket = parsed.path_segments().into_iter().flatten().next();
                    if let Some(bucket) = bucket {
                        self.bucket_name = Some(bucket.into());
                    }
                }
                _ => return Err(Error::UrlNotRecognised { url: url.into() }.into()),
            },
            scheme => {
                let scheme = scheme.into();
                return Err(Error::UnknownUrlScheme { scheme }.into());
            }
        };
        Ok(())
    }

    /// Set the AWS Access Key
    pub fn with_access_key_id(mut self, access_key_id: impl Into<String>) -> Self {
        self.access_key_id = Some(access_key_id.into());
        self
    }

    /// Set the AWS Secret Access Key
    pub fn with_secret_access_key(mut self, secret_access_key: impl Into<String>) -> Self {
        self.secret_access_key = Some(secret_access_key.into());
        self
    }

    /// Set the AWS Session Token to use for requests
    pub fn with_token(mut self, token: impl Into<String>) -> Self {
        self.token = Some(token.into());
        self
    }

    /// Set the region, defaults to `us-east-1`
    pub fn with_region(mut self, region: impl Into<String>) -> Self {
        self.region = Some(region.into());
        self
    }

    /// Set the bucket_name (required)
    pub fn with_bucket_name(mut self, bucket_name: impl Into<String>) -> Self {
        self.bucket_name = Some(bucket_name.into());
        self
    }

    /// Sets the endpoint for communicating with AWS S3, defaults to the [region endpoint]
    ///
    /// For example, this might be set to `"http://localhost:4566:`
    /// for testing against a localstack instance.
    ///
    /// The `endpoint` field should be consistent with [`Self::with_virtual_hosted_style_request`],
    /// i.e. if `virtual_hosted_style_request` is set to true then `endpoint`
    /// should have the bucket name included.
    ///
    /// By default, only HTTPS schemes are enabled. To connect to an HTTP endpoint, enable
    /// [`Self::with_allow_http`].
    ///
    /// [region endpoint]: https://docs.aws.amazon.com/general/latest/gr/s3.html
    pub fn with_endpoint(mut self, endpoint: impl Into<String>) -> Self {
        self.endpoint = Some(endpoint.into());
        self
    }

    /// Set the credential provider overriding any other options
    pub fn with_credentials(mut self, credentials: AwsCredentialProvider) -> Self {
        self.credentials = Some(credentials);
        self
    }

    /// Sets what protocol is allowed. If `allow_http` is :
    /// * false (default):  Only HTTPS are allowed
    /// * true:  HTTP and HTTPS are allowed
    pub fn with_allow_http(mut self, allow_http: bool) -> Self {
        self.client_options = self.client_options.with_allow_http(allow_http);
        self
    }

    /// Sets if virtual hosted style request has to be used.
    ///
    /// If `virtual_hosted_style_request` is:
    /// * false (default):  Path style request is used
    /// * true:  Virtual hosted style request is used
    ///
    /// If the `endpoint` is provided then it should be
    /// consistent with `virtual_hosted_style_request`.
    /// i.e. if `virtual_hosted_style_request` is set to true
    /// then `endpoint` should have bucket name included.
    pub fn with_virtual_hosted_style_request(mut self, virtual_hosted_style_request: bool) -> Self {
        self.virtual_hosted_style_request = virtual_hosted_style_request.into();
        self
    }

    /// Configure this as an S3 Express One Zone Bucket
    pub fn with_s3_express(mut self, s3_express: bool) -> Self {
        self.s3_express = s3_express.into();
        self
    }

    /// Set the retry configuration
    pub fn with_retry(mut self, retry_config: RetryConfig) -> Self {
        self.retry_config = retry_config;
        self
    }

    /// By default instance credentials will only be fetched over [IMDSv2], as AWS recommends
    /// against having IMDSv1 enabled on EC2 instances as it is vulnerable to [SSRF attack]
    ///
    /// However, certain deployment environments, such as those running old versions of kube2iam,
    /// may not support IMDSv2. This option will enable automatic fallback to using IMDSv1
    /// if the token endpoint returns a 403 error indicating that IMDSv2 is not supported.
    ///
    /// This option has no effect if not using instance credentials
    ///
    /// [IMDSv2]: https://docs.aws.amazon.com/AWSEC2/latest/UserGuide/configuring-instance-metadata-service.html
    /// [SSRF attack]: https://aws.amazon.com/blogs/security/defense-in-depth-open-firewalls-reverse-proxies-ssrf-vulnerabilities-ec2-instance-metadata-service/
    ///
    pub fn with_imdsv1_fallback(mut self) -> Self {
        self.imdsv1_fallback = true.into();
        self
    }

    /// Sets if unsigned payload option has to be used.
    /// See [unsigned payload option](https://docs.aws.amazon.com/AmazonS3/latest/API/sig-v4-header-based-auth.html)
    /// * false (default): Signed payload option is used, where the checksum for the request body is computed and included when constructing a canonical request.
    /// * true: Unsigned payload option is used. `UNSIGNED-PAYLOAD` literal is included when constructing a canonical request,
    pub fn with_unsigned_payload(mut self, unsigned_payload: bool) -> Self {
        self.unsigned_payload = unsigned_payload.into();
        self
    }

    /// If enabled, [`AmazonS3`] will not fetch credentials and will not sign requests
    ///
    /// This can be useful when interacting with public S3 buckets that deny authorized requests
    pub fn with_skip_signature(mut self, skip_signature: bool) -> Self {
        self.skip_signature = skip_signature.into();
        self
    }

    /// Sets the [checksum algorithm] which has to be used for object integrity check during upload.
    ///
    /// [checksum algorithm]: https://docs.aws.amazon.com/AmazonS3/latest/userguide/checking-object-integrity.html
    pub fn with_checksum_algorithm(mut self, checksum_algorithm: Checksum) -> Self {
        // Convert to String to enable deferred parsing of config
        self.checksum_algorithm = Some(checksum_algorithm.into());
        self
    }

    /// Set the [instance metadata endpoint](https://docs.aws.amazon.com/AWSEC2/latest/UserGuide/ec2-instance-metadata.html),
    /// used primarily within AWS EC2.
    ///
    /// This defaults to the IPv4 endpoint: http://169.254.169.254. One can alternatively use the IPv6
    /// endpoint http://fd00:ec2::254.
    pub fn with_metadata_endpoint(mut self, endpoint: impl Into<String>) -> Self {
        self.metadata_endpoint = Some(endpoint.into());
        self
    }

    /// Set the proxy_url to be used by the underlying client
    pub fn with_proxy_url(mut self, proxy_url: impl Into<String>) -> Self {
        self.client_options = self.client_options.with_proxy_url(proxy_url);
        self
    }

    /// Set a trusted proxy CA certificate
    pub fn with_proxy_ca_certificate(mut self, proxy_ca_certificate: impl Into<String>) -> Self {
        self.client_options = self
            .client_options
            .with_proxy_ca_certificate(proxy_ca_certificate);
        self
    }

    /// Set a list of hosts to exclude from proxy connections
    pub fn with_proxy_excludes(mut self, proxy_excludes: impl Into<String>) -> Self {
        self.client_options = self.client_options.with_proxy_excludes(proxy_excludes);
        self
    }

    /// Sets the client options, overriding any already set
    pub fn with_client_options(mut self, options: ClientOptions) -> Self {
        self.client_options = options;
        self
    }

    /// Configure how to provide `copy_if_not_exists`
    pub fn with_copy_if_not_exists(mut self, config: S3CopyIfNotExists) -> Self {
        self.copy_if_not_exists = Some(config.into());
        self
    }

    /// Configure how to provide conditional put operations.
    /// if not set, the default value will be `S3ConditionalPut::ETagMatch`
    pub fn with_conditional_put(mut self, config: S3ConditionalPut) -> Self {
        self.conditional_put = config.into();
        self
    }

    /// If set to `true` will ignore any tags provided to put_opts
    pub fn with_disable_tagging(mut self, ignore: bool) -> Self {
        self.disable_tagging = ignore.into();
        self
    }

    /// Use SSE-KMS for server side encryption.
    pub fn with_sse_kms_encryption(mut self, kms_key_id: impl Into<String>) -> Self {
        self.encryption_type = Some(ConfigValue::Parsed(S3EncryptionType::SseKms));
        if let Some(kms_key_id) = kms_key_id.into().into() {
            self.encryption_kms_key_id = Some(kms_key_id);
        }
        self
    }

    /// Use dual server side encryption for server side encryption.
    pub fn with_dsse_kms_encryption(mut self, kms_key_id: impl Into<String>) -> Self {
        self.encryption_type = Some(ConfigValue::Parsed(S3EncryptionType::DsseKms));
        if let Some(kms_key_id) = kms_key_id.into().into() {
            self.encryption_kms_key_id = Some(kms_key_id);
        }
        self
    }

    /// Use SSE-C for server side encryption.
    /// Must pass the *base64-encoded* 256-bit customer encryption key.
    pub fn with_ssec_encryption(mut self, customer_key_base64: impl Into<String>) -> Self {
        self.encryption_type = Some(ConfigValue::Parsed(S3EncryptionType::SseC));
        self.encryption_customer_key_base64 = customer_key_base64.into().into();
        self
    }

    /// Set whether to enable bucket key for server side encryption. This overrides
    /// the bucket default setting for bucket keys.
    ///
    /// When bucket keys are disabled, each object is encrypted with a unique data key.
    /// When bucket keys are enabled, a single data key is used for the entire bucket,
    /// reducing overhead of encryption.
    pub fn with_bucket_key(mut self, enabled: bool) -> Self {
        self.encryption_bucket_key_enabled = Some(ConfigValue::Parsed(enabled));
        self
    }

    /// Set whether to charge requester for bucket operations.
    ///
    /// <https://docs.aws.amazon.com/AmazonS3/latest/userguide/RequesterPaysBuckets.html>
    pub fn with_request_payer(mut self, enabled: bool) -> Self {
        self.request_payer = ConfigValue::Parsed(enabled);
        self
    }

    /// The [`HttpConnector`] to use
    ///
    /// On non-WASM32 platforms uses [`reqwest`] by default, on WASM32 platforms must be provided
    pub fn with_http_connector<C: HttpConnector>(mut self, connector: C) -> Self {
        self.http_connector = Some(Arc::new(connector));
        self
    }

    /// Create a [`AmazonS3`] instance from the provided values,
    /// consuming `self`.
    pub fn build(mut self) -> Result<AmazonS3> {
        if let Some(url) = self.url.take() {
            self.parse_url(&url)?;
        }

        let http = http_connector(self.http_connector)?;

        let bucket = self.bucket_name.ok_or(Error::MissingBucketName)?;
        let region = self.region.unwrap_or_else(|| "us-east-1".to_string());
        let checksum = self.checksum_algorithm.map(|x| x.get()).transpose()?;
        let copy_if_not_exists = self.copy_if_not_exists.map(|x| x.get()).transpose()?;

        let credentials = if let Some(credentials) = self.credentials {
            credentials
        } else if self.access_key_id.is_some() || self.secret_access_key.is_some() {
            match (self.access_key_id, self.secret_access_key, self.token) {
                (Some(key_id), Some(secret_key), token) => {
                    debug!("Using Static credential provider");
                    let credential = AwsCredential {
                        key_id,
                        secret_key,
                        token,
                    };
                    Arc::new(StaticCredentialProvider::new(credential)) as _
                }
                (None, Some(_), _) => return Err(Error::MissingAccessKeyId.into()),
                (Some(_), None, _) => return Err(Error::MissingSecretAccessKey.into()),
                (None, None, _) => unreachable!(),
            }
<<<<<<< HEAD
        } else if let (Some(token_path), Some(role_arn)) =
            (&self.web_identity_token_file, &self.role_arn)
        {
            info!("Using WebIdentity credential provider");
=======
        } else if let (Ok(token_path), Ok(role_arn)) = (
            std::env::var("AWS_WEB_IDENTITY_TOKEN_FILE"),
            std::env::var("AWS_ROLE_ARN"),
        ) {
            // TODO: Replace with `AmazonS3Builder::credentials_from_env`
            debug!("Using WebIdentity credential provider");
>>>>>>> ed17e120

            let session_name = self
                .role_session_name
                .clone()
                .unwrap_or_else(|| "WebIdentitySession".to_string());

            let endpoint = self
                .sts_endpoint
                .clone()
                .unwrap_or_else(|| format!("https://sts.{region}.amazonaws.com"));

            // Disallow non-HTTPs requests
            let options = self.client_options.clone().with_allow_http(false);

            let token = WebIdentityProvider {
                token_path: token_path.clone(),
                session_name,
                role_arn: role_arn.clone(),
                endpoint,
            };

            Arc::new(TokenCredentialProvider::new(
                token,
                http.connect(&options)?,
                self.retry_config.clone(),
            )) as _
        } else if let Some(uri) = self.container_credentials_relative_uri {
            debug!("Using Task credential provider");

            let options = self.client_options.clone().with_allow_http(true);

            Arc::new(TaskCredentialProvider {
                url: format!("http://169.254.170.2{uri}"),
                retry: self.retry_config.clone(),
                // The instance metadata endpoint is access over HTTP
                client: http.connect(&options)?,
                cache: Default::default(),
            }) as _
        } else if let (Some(full_uri), Some(token_file)) = (
            self.container_credentials_full_uri,
            self.container_authorization_token_file,
        ) {
            debug!("Using EKS Pod Identity credential provider");

            let options = self.client_options.clone().with_allow_http(true);

            Arc::new(EKSPodCredentialProvider {
                url: full_uri,
                token_file,
                retry: self.retry_config.clone(),
                client: http.connect(&options)?,
                cache: Default::default(),
            }) as _
        } else {
            debug!("Using Instance credential provider");

            let token = InstanceCredentialProvider {
                imdsv1_fallback: self.imdsv1_fallback.get()?,
                metadata_endpoint: self
                    .metadata_endpoint
                    .unwrap_or_else(|| DEFAULT_METADATA_ENDPOINT.into()),
            };

            Arc::new(TokenCredentialProvider::new(
                token,
                http.connect(&self.client_options.metadata_options())?,
                self.retry_config.clone(),
            )) as _
        };

        let (session_provider, zonal_endpoint) = match self.s3_express.get()? {
            true => {
                let zone = parse_bucket_az(&bucket).ok_or_else(|| {
                    let bucket = bucket.clone();
                    Error::ZoneSuffix { bucket }
                })?;

                // https://docs.aws.amazon.com/AmazonS3/latest/userguide/s3-express-Regions-and-Zones.html
                let endpoint = format!("https://{bucket}.s3express-{zone}.{region}.amazonaws.com");

                let session = Arc::new(
                    TokenCredentialProvider::new(
                        SessionProvider {
                            endpoint: endpoint.clone(),
                            region: region.clone(),
                            credentials: Arc::clone(&credentials),
                        },
                        http.connect(&self.client_options)?,
                        self.retry_config.clone(),
                    )
                    .with_min_ttl(Duration::from_secs(60)), // Credentials only valid for 5 minutes
                );
                (Some(session as _), Some(endpoint))
            }
            false => (None, None),
        };

        // If `endpoint` is provided it's assumed to be consistent with `virtual_hosted_style_request` or `s3_express`.
        // For example, if `virtual_hosted_style_request` is true then `endpoint` should have bucket name included.
        let virtual_hosted = self.virtual_hosted_style_request.get()?;
        let bucket_endpoint = match (&self.endpoint, zonal_endpoint, virtual_hosted) {
            (Some(endpoint), _, true) => endpoint.clone(),
            (Some(endpoint), _, false) => format!("{}/{}", endpoint.trim_end_matches("/"), bucket),
            (None, Some(endpoint), _) => endpoint,
            (None, None, true) => format!("https://{bucket}.s3.{region}.amazonaws.com"),
            (None, None, false) => format!("https://s3.{region}.amazonaws.com/{bucket}"),
        };

        let encryption_headers = if let Some(encryption_type) = self.encryption_type {
            S3EncryptionHeaders::try_new(
                &encryption_type.get()?,
                self.encryption_kms_key_id,
                self.encryption_bucket_key_enabled
                    .map(|val| val.get())
                    .transpose()?,
                self.encryption_customer_key_base64,
            )?
        } else {
            S3EncryptionHeaders::default()
        };

        let config = S3Config {
            region,
            bucket,
            bucket_endpoint,
            credentials,
            session_provider,
            retry_config: self.retry_config,
            client_options: self.client_options,
            sign_payload: !self.unsigned_payload.get()?,
            skip_signature: self.skip_signature.get()?,
            disable_tagging: self.disable_tagging.get()?,
            checksum,
            copy_if_not_exists,
            conditional_put: self.conditional_put.get()?,
            encryption_headers,
            request_payer: self.request_payer.get()?,
        };

        let http_client = http.connect(&config.client_options)?;
        let client = Arc::new(S3Client::new(config, http_client));

        Ok(AmazonS3 { client })
    }
}

/// Extracts the AZ from a S3 Express One Zone bucket name
///
/// <https://docs.aws.amazon.com/AmazonS3/latest/userguide/directory-bucket-naming-rules.html>
fn parse_bucket_az(bucket: &str) -> Option<&str> {
    Some(bucket.strip_suffix("--x-s3")?.rsplit_once("--")?.1)
}

/// Encryption configuration options for S3.
///
/// These options are used to configure server-side encryption for S3 objects.
/// To configure them, pass them to [`AmazonS3Builder::with_config`].
///
/// [SSE-S3]: https://docs.aws.amazon.com/AmazonS3/latest/userguide/UsingServerSideEncryption.html
/// [SSE-KMS]: https://docs.aws.amazon.com/AmazonS3/latest/userguide/UsingKMSEncryption.html
/// [DSSE-KMS]: https://docs.aws.amazon.com/AmazonS3/latest/userguide/UsingDSSEncryption.html
/// [SSE-C]: https://docs.aws.amazon.com/AmazonS3/latest/userguide/ServerSideEncryptionCustomerKeys.html
#[derive(PartialEq, Eq, Hash, Clone, Debug, Copy, Serialize, Deserialize)]
#[non_exhaustive]
pub enum S3EncryptionConfigKey {
    /// Type of encryption to use. If set, must be one of "AES256" (SSE-S3), "aws:kms" (SSE-KMS), "aws:kms:dsse" (DSSE-KMS) or "sse-c".
    ServerSideEncryption,
    /// The KMS key ID to use for server-side encryption. If set, ServerSideEncryption
    /// must be "aws:kms" or "aws:kms:dsse".
    KmsKeyId,
    /// If set to true, will use the bucket's default KMS key for server-side encryption.
    /// If set to false, will disable the use of the bucket's default KMS key for server-side encryption.
    BucketKeyEnabled,

    /// The base64 encoded, 256-bit customer encryption key to use for server-side encryption.
    /// If set, ServerSideEncryption must be "sse-c".
    CustomerEncryptionKey,
}

impl AsRef<str> for S3EncryptionConfigKey {
    fn as_ref(&self) -> &str {
        match self {
            Self::ServerSideEncryption => "aws_server_side_encryption",
            Self::KmsKeyId => "aws_sse_kms_key_id",
            Self::BucketKeyEnabled => "aws_sse_bucket_key_enabled",
            Self::CustomerEncryptionKey => "aws_sse_customer_key_base64",
        }
    }
}

#[derive(Debug, Clone)]
enum S3EncryptionType {
    S3,
    SseKms,
    DsseKms,
    SseC,
}

impl crate::config::Parse for S3EncryptionType {
    fn parse(s: &str) -> Result<Self> {
        match s {
            "AES256" => Ok(Self::S3),
            "aws:kms" => Ok(Self::SseKms),
            "aws:kms:dsse" => Ok(Self::DsseKms),
            "sse-c" => Ok(Self::SseC),
            _ => Err(Error::InvalidEncryptionType { passed: s.into() }.into()),
        }
    }
}

impl From<&S3EncryptionType> for &'static str {
    fn from(value: &S3EncryptionType) -> Self {
        match value {
            S3EncryptionType::S3 => "AES256",
            S3EncryptionType::SseKms => "aws:kms",
            S3EncryptionType::DsseKms => "aws:kms:dsse",
            S3EncryptionType::SseC => "sse-c",
        }
    }
}

impl std::fmt::Display for S3EncryptionType {
    fn fmt(&self, f: &mut std::fmt::Formatter<'_>) -> std::fmt::Result {
        f.write_str(self.into())
    }
}

/// A sequence of headers to be sent for write requests that specify server-side
/// encryption.
///
/// Whether these headers are sent depends on both the kind of encryption set
/// and the kind of request being made.
#[derive(Default, Clone, Debug)]
pub(super) struct S3EncryptionHeaders(pub HeaderMap);

impl S3EncryptionHeaders {
    fn try_new(
        encryption_type: &S3EncryptionType,
        encryption_kms_key_id: Option<String>,
        bucket_key_enabled: Option<bool>,
        encryption_customer_key_base64: Option<String>,
    ) -> Result<Self> {
        let mut headers = HeaderMap::new();
        match encryption_type {
            S3EncryptionType::S3 | S3EncryptionType::SseKms | S3EncryptionType::DsseKms => {
                headers.insert(
                    "x-amz-server-side-encryption",
                    HeaderValue::from_static(encryption_type.into()),
                );
                if let Some(key_id) = encryption_kms_key_id {
                    headers.insert(
                        "x-amz-server-side-encryption-aws-kms-key-id",
                        key_id
                            .try_into()
                            .map_err(|err| Error::InvalidEncryptionHeader {
                                header: "kms-key-id",
                                source: Box::new(err),
                            })?,
                    );
                }
                if let Some(bucket_key_enabled) = bucket_key_enabled {
                    headers.insert(
                        "x-amz-server-side-encryption-bucket-key-enabled",
                        HeaderValue::from_static(if bucket_key_enabled { "true" } else { "false" }),
                    );
                }
            }
            S3EncryptionType::SseC => {
                headers.insert(
                    "x-amz-server-side-encryption-customer-algorithm",
                    HeaderValue::from_static("AES256"),
                );
                if let Some(key) = encryption_customer_key_base64 {
                    let mut header_value: HeaderValue =
                        key.clone()
                            .try_into()
                            .map_err(|err| Error::InvalidEncryptionHeader {
                                header: "x-amz-server-side-encryption-customer-key",
                                source: Box::new(err),
                            })?;
                    header_value.set_sensitive(true);
                    headers.insert("x-amz-server-side-encryption-customer-key", header_value);

                    let decoded_key = BASE64_STANDARD.decode(key.as_bytes()).map_err(|err| {
                        Error::InvalidEncryptionHeader {
                            header: "x-amz-server-side-encryption-customer-key",
                            source: Box::new(err),
                        }
                    })?;
                    let mut hasher = Md5::new();
                    hasher.update(decoded_key);
                    let md5 = BASE64_STANDARD.encode(hasher.finalize());
                    let mut md5_header_value: HeaderValue =
                        md5.try_into()
                            .map_err(|err| Error::InvalidEncryptionHeader {
                                header: "x-amz-server-side-encryption-customer-key-MD5",
                                source: Box::new(err),
                            })?;
                    md5_header_value.set_sensitive(true);
                    headers.insert(
                        "x-amz-server-side-encryption-customer-key-MD5",
                        md5_header_value,
                    );
                } else {
                    return Err(Error::InvalidEncryptionHeader {
                        header: "x-amz-server-side-encryption-customer-key",
                        source: Box::new(std::io::Error::new(
                            std::io::ErrorKind::InvalidInput,
                            "Missing customer key",
                        )),
                    }
                    .into());
                }
            }
        }
        Ok(Self(headers))
    }
}

impl From<S3EncryptionHeaders> for HeaderMap {
    fn from(headers: S3EncryptionHeaders) -> Self {
        headers.0
    }
}

#[cfg(test)]
mod tests {
    use super::*;
    use std::collections::HashMap;

    #[test]
    fn s3_test_config_from_map() {
        let aws_access_key_id = "object_store:fake_access_key_id".to_string();
        let aws_secret_access_key = "object_store:fake_secret_key".to_string();
        let aws_default_region = "object_store:fake_default_region".to_string();
        let aws_endpoint = "object_store:fake_endpoint".to_string();
        let aws_session_token = "object_store:fake_session_token".to_string();
        let options = HashMap::from([
            ("aws_access_key_id", aws_access_key_id.clone()),
            ("aws_secret_access_key", aws_secret_access_key),
            ("aws_default_region", aws_default_region.clone()),
            ("aws_endpoint", aws_endpoint.clone()),
            ("aws_session_token", aws_session_token.clone()),
            ("aws_unsigned_payload", "true".to_string()),
            ("aws_checksum_algorithm", "sha256".to_string()),
        ]);

        let builder = options
            .into_iter()
            .fold(AmazonS3Builder::new(), |builder, (key, value)| {
                builder.with_config(key.parse().unwrap(), value)
            })
            .with_config(AmazonS3ConfigKey::SecretAccessKey, "new-secret-key");

        assert_eq!(builder.access_key_id.unwrap(), aws_access_key_id.as_str());
        assert_eq!(builder.secret_access_key.unwrap(), "new-secret-key");
        assert_eq!(builder.region.unwrap(), aws_default_region);
        assert_eq!(builder.endpoint.unwrap(), aws_endpoint);
        assert_eq!(builder.token.unwrap(), aws_session_token);
        assert_eq!(
            builder.checksum_algorithm.unwrap().get().unwrap(),
            Checksum::SHA256
        );
        assert!(builder.unsigned_payload.get().unwrap());
    }

    #[test]
    fn s3_test_config_get_value() {
        let aws_access_key_id = "object_store:fake_access_key_id".to_string();
        let aws_secret_access_key = "object_store:fake_secret_key".to_string();
        let aws_default_region = "object_store:fake_default_region".to_string();
        let aws_endpoint = "object_store:fake_endpoint".to_string();
        let aws_session_token = "object_store:fake_session_token".to_string();

        let builder = AmazonS3Builder::new()
            .with_config(AmazonS3ConfigKey::AccessKeyId, &aws_access_key_id)
            .with_config(AmazonS3ConfigKey::SecretAccessKey, &aws_secret_access_key)
            .with_config(AmazonS3ConfigKey::DefaultRegion, &aws_default_region)
            .with_config(AmazonS3ConfigKey::Endpoint, &aws_endpoint)
            .with_config(AmazonS3ConfigKey::Token, &aws_session_token)
            .with_config(AmazonS3ConfigKey::UnsignedPayload, "true")
            .with_config("aws_server_side_encryption".parse().unwrap(), "AES256")
            .with_config("aws_sse_kms_key_id".parse().unwrap(), "some_key_id")
            .with_config("aws_sse_bucket_key_enabled".parse().unwrap(), "true")
            .with_config(
                "aws_sse_customer_key_base64".parse().unwrap(),
                "some_customer_key",
            );

        assert_eq!(
            builder
                .get_config_value(&AmazonS3ConfigKey::AccessKeyId)
                .unwrap(),
            aws_access_key_id
        );
        assert_eq!(
            builder
                .get_config_value(&AmazonS3ConfigKey::SecretAccessKey)
                .unwrap(),
            aws_secret_access_key
        );
        assert_eq!(
            builder
                .get_config_value(&AmazonS3ConfigKey::DefaultRegion)
                .unwrap(),
            aws_default_region
        );
        assert_eq!(
            builder
                .get_config_value(&AmazonS3ConfigKey::Endpoint)
                .unwrap(),
            aws_endpoint
        );
        assert_eq!(
            builder.get_config_value(&AmazonS3ConfigKey::Token).unwrap(),
            aws_session_token
        );
        assert_eq!(
            builder
                .get_config_value(&AmazonS3ConfigKey::UnsignedPayload)
                .unwrap(),
            "true"
        );
        assert_eq!(
            builder
                .get_config_value(&"aws_server_side_encryption".parse().unwrap())
                .unwrap(),
            "AES256"
        );
        assert_eq!(
            builder
                .get_config_value(&"aws_sse_kms_key_id".parse().unwrap())
                .unwrap(),
            "some_key_id"
        );
        assert_eq!(
            builder
                .get_config_value(&"aws_sse_bucket_key_enabled".parse().unwrap())
                .unwrap(),
            "true"
        );
        assert_eq!(
            builder
                .get_config_value(&"aws_sse_customer_key_base64".parse().unwrap())
                .unwrap(),
            "some_customer_key"
        );
    }

    #[test]
    fn s3_default_region() {
        let builder = AmazonS3Builder::new()
            .with_bucket_name("foo")
            .build()
            .unwrap();
        assert_eq!(builder.client.config.region, "us-east-1");
    }

    #[test]
    fn s3_test_bucket_endpoint() {
        let builder = AmazonS3Builder::new()
            .with_endpoint("http://some.host:1234")
            .with_bucket_name("foo")
            .build()
            .unwrap();
        assert_eq!(
            builder.client.config.bucket_endpoint,
            "http://some.host:1234/foo"
        );

        let builder = AmazonS3Builder::new()
            .with_endpoint("http://some.host:1234/")
            .with_bucket_name("foo")
            .build()
            .unwrap();
        assert_eq!(
            builder.client.config.bucket_endpoint,
            "http://some.host:1234/foo"
        );
    }

    #[test]
    fn s3_test_urls() {
        let mut builder = AmazonS3Builder::new();
        builder.parse_url("s3://bucket/path").unwrap();
        assert_eq!(builder.bucket_name, Some("bucket".to_string()));

        let mut builder = AmazonS3Builder::new();
        builder
            .parse_url("s3://buckets.can.have.dots/path")
            .unwrap();
        assert_eq!(
            builder.bucket_name,
            Some("buckets.can.have.dots".to_string())
        );

        let mut builder = AmazonS3Builder::new();
        builder
            .parse_url("https://s3.region.amazonaws.com")
            .unwrap();
        assert_eq!(builder.region, Some("region".to_string()));

        let mut builder = AmazonS3Builder::new();
        builder
            .parse_url("https://s3.region.amazonaws.com/bucket")
            .unwrap();
        assert_eq!(builder.region, Some("region".to_string()));
        assert_eq!(builder.bucket_name, Some("bucket".to_string()));

        let mut builder = AmazonS3Builder::new();
        builder
            .parse_url("https://s3.region.amazonaws.com/bucket.with.dot/path")
            .unwrap();
        assert_eq!(builder.region, Some("region".to_string()));
        assert_eq!(builder.bucket_name, Some("bucket.with.dot".to_string()));

        let mut builder = AmazonS3Builder::new();
        builder
            .parse_url("https://bucket.s3.region.amazonaws.com")
            .unwrap();
        assert_eq!(builder.bucket_name, Some("bucket".to_string()));
        assert_eq!(builder.region, Some("region".to_string()));
        assert!(builder.virtual_hosted_style_request.get().unwrap());

        let mut builder = AmazonS3Builder::new();
        builder
            .parse_url("https://account123.r2.cloudflarestorage.com/bucket-123")
            .unwrap();

        assert_eq!(builder.bucket_name, Some("bucket-123".to_string()));
        assert_eq!(builder.region, Some("auto".to_string()));
        assert_eq!(
            builder.endpoint,
            Some("https://account123.r2.cloudflarestorage.com".to_string())
        );

        let err_cases = [
            "mailto://bucket/path",
            "https://s3.bucket.mydomain.com",
            "https://s3.bucket.foo.amazonaws.com",
            "https://bucket.mydomain.region.amazonaws.com",
            "https://bucket.s3.region.bar.amazonaws.com",
            "https://bucket.foo.s3.amazonaws.com",
        ];
        let mut builder = AmazonS3Builder::new();
        for case in err_cases {
            builder.parse_url(case).unwrap_err();
        }
    }

    #[tokio::test]
    async fn s3_test_proxy_url() {
        let s3 = AmazonS3Builder::new()
            .with_access_key_id("access_key_id")
            .with_secret_access_key("secret_access_key")
            .with_region("region")
            .with_bucket_name("bucket_name")
            .with_allow_http(true)
            .with_proxy_url("https://example.com")
            .build();

        assert!(s3.is_ok());

        let err = AmazonS3Builder::new()
            .with_access_key_id("access_key_id")
            .with_secret_access_key("secret_access_key")
            .with_region("region")
            .with_bucket_name("bucket_name")
            .with_allow_http(true)
            // use invalid url
            .with_proxy_url("dxx:ddd\\example.com")
            .build()
            .unwrap_err()
            .to_string();

        assert_eq!("Generic HTTP client error: builder error", err);
    }

    #[test]
    fn test_invalid_config() {
        let err = AmazonS3Builder::new()
            .with_config(AmazonS3ConfigKey::ImdsV1Fallback, "enabled")
            .with_bucket_name("bucket")
            .with_region("region")
            .build()
            .unwrap_err()
            .to_string();

        assert_eq!(
            err,
            "Generic Config error: failed to parse \"enabled\" as boolean"
        );

        let err = AmazonS3Builder::new()
            .with_config(AmazonS3ConfigKey::Checksum, "md5")
            .with_bucket_name("bucket")
            .with_region("region")
            .build()
            .unwrap_err()
            .to_string();

        assert_eq!(
            err,
            "Generic Config error: \"md5\" is not a valid checksum algorithm"
        );
    }

    #[test]
    fn test_parse_bucket_az() {
        let cases = [
            ("bucket-base-name--usw2-az1--x-s3", Some("usw2-az1")),
            ("bucket-base--name--azid--x-s3", Some("azid")),
            ("bucket-base-name", None),
            ("bucket-base-name--x-s3", None),
        ];

        for (bucket, expected) in cases {
            assert_eq!(parse_bucket_az(bucket), expected)
        }
    }

    #[test]
    fn aws_test_client_opts() {
        let key = "AWS_PROXY_URL";
        if let Ok(config_key) = key.to_ascii_lowercase().parse() {
            assert_eq!(
                AmazonS3ConfigKey::Client(ClientConfigKey::ProxyUrl),
                config_key
            );
        } else {
            panic!("{key} not propagated as ClientConfigKey");
        }
    }

    #[test]
    fn test_builder_eks_with_config() {
        let builder = AmazonS3Builder::new()
            .with_bucket_name("some-bucket")
            .with_config(
                AmazonS3ConfigKey::ContainerCredentialsFullUri,
                "https://127.0.0.1/eks-credentials",
            )
            .with_config(
                AmazonS3ConfigKey::ContainerAuthorizationTokenFile,
                "/tmp/fake-bearer-token",
            );

        let s3 = builder.build().expect("should build successfully");
        let creds = &s3.client.config.credentials;
        let debug_str = format!("{creds:?}");
        assert!(
            debug_str.contains("EKSPodCredentialProvider"),
            "expected EKS provider but got: {debug_str}"
        );
    }

    #[test]
    fn test_builder_web_identity_with_config() {
        let builder = AmazonS3Builder::new()
            .with_bucket_name("some-bucket")
            .with_config(
                AmazonS3ConfigKey::WebIdentityTokenFile,
                "/tmp/fake-token-file",
            )
            .with_config(
                AmazonS3ConfigKey::RoleArn,
                "arn:aws:iam::123456789012:role/test-role",
            )
            .with_config(AmazonS3ConfigKey::RoleSessionName, "TestSession")
            .with_config(
                AmazonS3ConfigKey::StsEndpoint,
                "https://sts.us-west-2.amazonaws.com",
            );

        assert_eq!(
            builder
                .get_config_value(&AmazonS3ConfigKey::WebIdentityTokenFile)
                .unwrap(),
            "/tmp/fake-token-file"
        );
        assert_eq!(
            builder
                .get_config_value(&AmazonS3ConfigKey::RoleArn)
                .unwrap(),
            "arn:aws:iam::123456789012:role/test-role"
        );
        assert_eq!(
            builder
                .get_config_value(&AmazonS3ConfigKey::RoleSessionName)
                .unwrap(),
            "TestSession"
        );
        assert_eq!(
            builder
                .get_config_value(&AmazonS3ConfigKey::StsEndpoint)
                .unwrap(),
            "https://sts.us-west-2.amazonaws.com"
        );

        let s3 = builder.build().expect("should build successfully");
        let creds = &s3.client.config.credentials;
        let debug_str = format!("{creds:?}");
        assert!(
            debug_str.contains("TokenCredentialProvider"),
            "expected TokenCredentialProvider but got: {debug_str}"
        );
    }
}<|MERGE_RESOLUTION|>--- conflicted
+++ resolved
@@ -1021,19 +1021,11 @@
                 (Some(_), None, _) => return Err(Error::MissingSecretAccessKey.into()),
                 (None, None, _) => unreachable!(),
             }
-<<<<<<< HEAD
-        } else if let (Some(token_path), Some(role_arn)) =
-            (&self.web_identity_token_file, &self.role_arn)
-        {
-            info!("Using WebIdentity credential provider");
-=======
         } else if let (Ok(token_path), Ok(role_arn)) = (
             std::env::var("AWS_WEB_IDENTITY_TOKEN_FILE"),
             std::env::var("AWS_ROLE_ARN"),
         ) {
-            // TODO: Replace with `AmazonS3Builder::credentials_from_env`
             debug!("Using WebIdentity credential provider");
->>>>>>> ed17e120
 
             let session_name = self
                 .role_session_name
