// Licensed to the Apache Software Foundation (ASF) under one
// or more contributor license agreements.  See the NOTICE file
// distributed with this work for additional information
// regarding copyright ownership.  The ASF licenses this file
// to you under the Apache License, Version 2.0 (the
// "License"); you may not use this file except in compliance
// with the License.  You may obtain a copy of the License at
//
//   http://www.apache.org/licenses/LICENSE-2.0
//
// Unless required by applicable law or agreed to in writing,
// software distributed under the License is distributed on an
// "AS IS" BASIS, WITHOUT WARRANTIES OR CONDITIONS OF ANY
// KIND, either express or implied.  See the License for the
// specific language governing permissions and limitations
// under the License.

//! Generic utilities for [`reqwest`] based [`ObjectStore`] implementations
//!
//! [`ObjectStore`]: crate::ObjectStore

pub(crate) mod backoff;

#[cfg(not(target_arch = "wasm32"))]
mod dns;

#[cfg(not(target_arch = "wasm32"))]
#[cfg(test)]
pub(crate) mod mock_server;

pub(crate) mod retry;

#[cfg(any(feature = "aws", feature = "gcp", feature = "azure"))]
pub(crate) mod pagination;

pub(crate) mod get;

#[cfg(any(feature = "aws", feature = "gcp", feature = "azure"))]
pub(crate) mod list;

#[cfg(any(feature = "aws", feature = "gcp", feature = "azure"))]
pub(crate) mod token;

pub(crate) mod header;

#[cfg(any(feature = "aws", feature = "gcp"))]
pub(crate) mod s3;

pub(crate) mod builder;
<<<<<<< HEAD
mod http;
=======

mod connection;
pub(crate) use connection::http_connector;
#[cfg(not(all(target_arch = "wasm32", target_os = "wasi")))]
pub use connection::ReqwestConnector;
pub use connection::{HttpClient, HttpConnector, HttpError, HttpErrorKind, HttpService};
>>>>>>> 516ebe5c

#[cfg(any(feature = "aws", feature = "gcp", feature = "azure"))]
pub(crate) mod parts;
pub use http::*;

use async_trait::async_trait;
use reqwest::header::{HeaderMap, HeaderValue};
use serde::{Deserialize, Serialize};
use std::collections::HashMap;
use std::str::FromStr;
use std::sync::Arc;
use std::time::Duration;

#[cfg(not(target_arch = "wasm32"))]
use reqwest::{NoProxy, Proxy};

use crate::config::{fmt_duration, ConfigValue};
use crate::path::Path;
use crate::{GetOptions, Result};

fn map_client_error(e: reqwest::Error) -> super::Error {
    super::Error::Generic {
        store: "HTTP client",
        source: Box::new(e),
    }
}

static DEFAULT_USER_AGENT: &str = concat!(env!("CARGO_PKG_NAME"), "/", env!("CARGO_PKG_VERSION"),);

/// Configuration keys for [`ClientOptions`]
#[derive(PartialEq, Eq, Hash, Clone, Debug, Copy, Deserialize, Serialize)]
#[non_exhaustive]
pub enum ClientConfigKey {
    /// Allow non-TLS, i.e. non-HTTPS connections
    AllowHttp,
    /// Skip certificate validation on https connections.
    ///
    /// # Warning
    ///
    /// You should think very carefully before using this method. If
    /// invalid certificates are trusted, *any* certificate for *any* site
    /// will be trusted for use. This includes expired certificates. This
    /// introduces significant vulnerabilities, and should only be used
    /// as a last resort or for testing
    AllowInvalidCertificates,
    /// Timeout for only the connect phase of a Client
    ConnectTimeout,
    /// default CONTENT_TYPE for uploads
    DefaultContentType,
    /// Only use http1 connections
    Http1Only,
    /// Interval for HTTP2 Ping frames should be sent to keep a connection alive.
    Http2KeepAliveInterval,
    /// Timeout for receiving an acknowledgement of the keep-alive ping.
    Http2KeepAliveTimeout,
    /// Enable HTTP2 keep alive pings for idle connections
    Http2KeepAliveWhileIdle,
    /// Sets the maximum frame size to use for HTTP2.
    Http2MaxFrameSize,
    /// Only use http2 connections
    Http2Only,
    /// The pool max idle timeout
    ///
    /// This is the length of time an idle connection will be kept alive
    PoolIdleTimeout,
    /// maximum number of idle connections per host
    PoolMaxIdlePerHost,
    /// HTTP proxy to use for requests
    ProxyUrl,
    /// PEM-formatted CA certificate for proxy connections
    ProxyCaCertificate,
    /// List of hosts that bypass proxy
    ProxyExcludes,
    /// Randomize order addresses that the DNS resolution yields.
    ///
    /// This will spread the connections across more servers.
    RandomizeAddresses,
    /// Request timeout
    ///
    /// The timeout is applied from when the request starts connecting until the
    /// response body has finished
    Timeout,
    /// User-Agent header to be used by this client
    UserAgent,
}

impl AsRef<str> for ClientConfigKey {
    fn as_ref(&self) -> &str {
        match self {
            Self::AllowHttp => "allow_http",
            Self::AllowInvalidCertificates => "allow_invalid_certificates",
            Self::ConnectTimeout => "connect_timeout",
            Self::DefaultContentType => "default_content_type",
            Self::Http1Only => "http1_only",
            Self::Http2Only => "http2_only",
            Self::Http2KeepAliveInterval => "http2_keep_alive_interval",
            Self::Http2KeepAliveTimeout => "http2_keep_alive_timeout",
            Self::Http2KeepAliveWhileIdle => "http2_keep_alive_while_idle",
            Self::Http2MaxFrameSize => "http2_max_frame_size",
            Self::PoolIdleTimeout => "pool_idle_timeout",
            Self::PoolMaxIdlePerHost => "pool_max_idle_per_host",
            Self::ProxyUrl => "proxy_url",
            Self::ProxyCaCertificate => "proxy_ca_certificate",
            Self::ProxyExcludes => "proxy_excludes",
            Self::RandomizeAddresses => "randomize_addresses",
            Self::Timeout => "timeout",
            Self::UserAgent => "user_agent",
        }
    }
}

impl FromStr for ClientConfigKey {
    type Err = super::Error;

    fn from_str(s: &str) -> Result<Self, Self::Err> {
        match s {
            "allow_http" => Ok(Self::AllowHttp),
            "allow_invalid_certificates" => Ok(Self::AllowInvalidCertificates),
            "connect_timeout" => Ok(Self::ConnectTimeout),
            "default_content_type" => Ok(Self::DefaultContentType),
            "http1_only" => Ok(Self::Http1Only),
            "http2_only" => Ok(Self::Http2Only),
            "http2_keep_alive_interval" => Ok(Self::Http2KeepAliveInterval),
            "http2_keep_alive_timeout" => Ok(Self::Http2KeepAliveTimeout),
            "http2_keep_alive_while_idle" => Ok(Self::Http2KeepAliveWhileIdle),
            "http2_max_frame_size" => Ok(Self::Http2MaxFrameSize),
            "pool_idle_timeout" => Ok(Self::PoolIdleTimeout),
            "pool_max_idle_per_host" => Ok(Self::PoolMaxIdlePerHost),
            "proxy_url" => Ok(Self::ProxyUrl),
            "proxy_ca_certificate" => Ok(Self::ProxyCaCertificate),
            "proxy_excludes" => Ok(Self::ProxyExcludes),
            "randomize_addresses" => Ok(Self::RandomizeAddresses),
            "timeout" => Ok(Self::Timeout),
            "user_agent" => Ok(Self::UserAgent),
            _ => Err(super::Error::UnknownConfigurationKey {
                store: "HTTP",
                key: s.into(),
            }),
        }
    }
}

/// Represents a CA certificate provided by the user.
///
/// This is used to configure the client to trust a specific certificate. See
/// [Self::from_pem] for an example
#[derive(Debug, Clone)]
#[cfg(not(target_arch = "wasm32"))]
pub struct Certificate(reqwest::tls::Certificate);

#[cfg(not(target_arch = "wasm32"))]
impl Certificate {
    /// Create a `Certificate` from a PEM encoded certificate.
    ///
    /// # Example from a PEM file
    ///
    /// ```no_run
    /// # use object_store::Certificate;
    /// # use std::fs::File;
    /// # use std::io::Read;
    /// let mut buf = Vec::new();
    /// File::open("my_cert.pem").unwrap()
    ///   .read_to_end(&mut buf).unwrap();
    /// let cert = Certificate::from_pem(&buf).unwrap();
    ///
    /// ```
    pub fn from_pem(pem: &[u8]) -> Result<Self> {
        Ok(Self(
            reqwest::tls::Certificate::from_pem(pem).map_err(map_client_error)?,
        ))
    }

    /// Create a collection of `Certificate` from a PEM encoded certificate
    /// bundle.
    ///
    /// Files that contain such collections have extensions such as `.crt`,
    /// `.cer` and `.pem` files.
    pub fn from_pem_bundle(pem_bundle: &[u8]) -> Result<Vec<Self>> {
        Ok(reqwest::tls::Certificate::from_pem_bundle(pem_bundle)
            .map_err(map_client_error)?
            .into_iter()
            .map(Self)
            .collect())
    }

    /// Create a `Certificate` from a binary DER encoded certificate.
    pub fn from_der(der: &[u8]) -> Result<Self> {
        Ok(Self(
            reqwest::tls::Certificate::from_der(der).map_err(map_client_error)?,
        ))
    }
}

/// HTTP client configuration for remote object stores
#[derive(Debug, Clone)]
pub struct ClientOptions {
    user_agent: Option<ConfigValue<HeaderValue>>,
    #[cfg(not(target_arch = "wasm32"))]
    root_certificates: Vec<Certificate>,
    content_type_map: HashMap<String, String>,
    default_content_type: Option<String>,
    default_headers: Option<HeaderMap>,
    proxy_url: Option<String>,
    proxy_ca_certificate: Option<String>,
    proxy_excludes: Option<String>,
    allow_http: ConfigValue<bool>,
    allow_insecure: ConfigValue<bool>,
    timeout: Option<ConfigValue<Duration>>,
    connect_timeout: Option<ConfigValue<Duration>>,
    pool_idle_timeout: Option<ConfigValue<Duration>>,
    pool_max_idle_per_host: Option<ConfigValue<usize>>,
    http2_keep_alive_interval: Option<ConfigValue<Duration>>,
    http2_keep_alive_timeout: Option<ConfigValue<Duration>>,
    http2_keep_alive_while_idle: ConfigValue<bool>,
    http2_max_frame_size: Option<ConfigValue<u32>>,
    http1_only: ConfigValue<bool>,
    http2_only: ConfigValue<bool>,
    randomize_addresses: ConfigValue<bool>,
}

impl Default for ClientOptions {
    fn default() -> Self {
        // Defaults based on
        // <https://docs.aws.amazon.com/sdkref/latest/guide/feature-smart-config-defaults.html>
        // <https://docs.aws.amazon.com/whitepapers/latest/s3-optimizing-performance-best-practices/timeouts-and-retries-for-latency-sensitive-applications.html>
        // Which recommend a connection timeout of 3.1s and a request timeout of 2s
        //
        // As object store requests may involve the transfer of non-trivial volumes of data
        // we opt for a slightly higher default timeout of 30 seconds
        Self {
            user_agent: None,
            #[cfg(not(target_arch = "wasm32"))]
            root_certificates: Default::default(),
            content_type_map: Default::default(),
            default_content_type: None,
            default_headers: None,
            proxy_url: None,
            proxy_ca_certificate: None,
            proxy_excludes: None,
            allow_http: Default::default(),
            allow_insecure: Default::default(),
            timeout: Some(Duration::from_secs(30).into()),
            connect_timeout: Some(Duration::from_secs(5).into()),
            pool_idle_timeout: None,
            pool_max_idle_per_host: None,
            http2_keep_alive_interval: None,
            http2_keep_alive_timeout: None,
            http2_keep_alive_while_idle: Default::default(),
            http2_max_frame_size: None,
            // HTTP2 is known to be significantly slower than HTTP1, so we default
            // to HTTP1 for now.
            // https://github.com/apache/arrow-rs/issues/5194
            http1_only: true.into(),
            http2_only: Default::default(),
            randomize_addresses: true.into(),
        }
    }
}

impl ClientOptions {
    /// Create a new [`ClientOptions`] with default values
    pub fn new() -> Self {
        Default::default()
    }

    /// Set an option by key
    pub fn with_config(mut self, key: ClientConfigKey, value: impl Into<String>) -> Self {
        match key {
            ClientConfigKey::AllowHttp => self.allow_http.parse(value),
            ClientConfigKey::AllowInvalidCertificates => self.allow_insecure.parse(value),
            ClientConfigKey::ConnectTimeout => {
                self.connect_timeout = Some(ConfigValue::Deferred(value.into()))
            }
            ClientConfigKey::DefaultContentType => self.default_content_type = Some(value.into()),
            ClientConfigKey::Http1Only => self.http1_only.parse(value),
            ClientConfigKey::Http2Only => self.http2_only.parse(value),
            ClientConfigKey::Http2KeepAliveInterval => {
                self.http2_keep_alive_interval = Some(ConfigValue::Deferred(value.into()))
            }
            ClientConfigKey::Http2KeepAliveTimeout => {
                self.http2_keep_alive_timeout = Some(ConfigValue::Deferred(value.into()))
            }
            ClientConfigKey::Http2KeepAliveWhileIdle => {
                self.http2_keep_alive_while_idle.parse(value)
            }
            ClientConfigKey::Http2MaxFrameSize => {
                self.http2_max_frame_size = Some(ConfigValue::Deferred(value.into()))
            }
            ClientConfigKey::PoolIdleTimeout => {
                self.pool_idle_timeout = Some(ConfigValue::Deferred(value.into()))
            }
            ClientConfigKey::PoolMaxIdlePerHost => {
                self.pool_max_idle_per_host = Some(ConfigValue::Deferred(value.into()))
            }
            ClientConfigKey::ProxyUrl => self.proxy_url = Some(value.into()),
            ClientConfigKey::ProxyCaCertificate => self.proxy_ca_certificate = Some(value.into()),
            ClientConfigKey::ProxyExcludes => self.proxy_excludes = Some(value.into()),
            ClientConfigKey::RandomizeAddresses => {
                self.randomize_addresses.parse(value);
            }
            ClientConfigKey::Timeout => self.timeout = Some(ConfigValue::Deferred(value.into())),
            ClientConfigKey::UserAgent => {
                self.user_agent = Some(ConfigValue::Deferred(value.into()))
            }
        }
        self
    }

    /// Get an option by key
    pub fn get_config_value(&self, key: &ClientConfigKey) -> Option<String> {
        match key {
            ClientConfigKey::AllowHttp => Some(self.allow_http.to_string()),
            ClientConfigKey::AllowInvalidCertificates => Some(self.allow_insecure.to_string()),
            ClientConfigKey::ConnectTimeout => self.connect_timeout.as_ref().map(fmt_duration),
            ClientConfigKey::DefaultContentType => self.default_content_type.clone(),
            ClientConfigKey::Http1Only => Some(self.http1_only.to_string()),
            ClientConfigKey::Http2KeepAliveInterval => {
                self.http2_keep_alive_interval.as_ref().map(fmt_duration)
            }
            ClientConfigKey::Http2KeepAliveTimeout => {
                self.http2_keep_alive_timeout.as_ref().map(fmt_duration)
            }
            ClientConfigKey::Http2KeepAliveWhileIdle => {
                Some(self.http2_keep_alive_while_idle.to_string())
            }
            ClientConfigKey::Http2MaxFrameSize => {
                self.http2_max_frame_size.as_ref().map(|v| v.to_string())
            }
            ClientConfigKey::Http2Only => Some(self.http2_only.to_string()),
            ClientConfigKey::PoolIdleTimeout => self.pool_idle_timeout.as_ref().map(fmt_duration),
            ClientConfigKey::PoolMaxIdlePerHost => {
                self.pool_max_idle_per_host.as_ref().map(|v| v.to_string())
            }
            ClientConfigKey::ProxyUrl => self.proxy_url.clone(),
            ClientConfigKey::ProxyCaCertificate => self.proxy_ca_certificate.clone(),
            ClientConfigKey::ProxyExcludes => self.proxy_excludes.clone(),
            ClientConfigKey::RandomizeAddresses => Some(self.randomize_addresses.to_string()),
            ClientConfigKey::Timeout => self.timeout.as_ref().map(fmt_duration),
            ClientConfigKey::UserAgent => self
                .user_agent
                .as_ref()
                .and_then(|v| v.get().ok())
                .and_then(|v| v.to_str().ok().map(|s| s.to_string())),
        }
    }

    /// Sets the User-Agent header to be used by this client
    ///
    /// Default is based on the version of this crate
    pub fn with_user_agent(mut self, agent: HeaderValue) -> Self {
        self.user_agent = Some(agent.into());
        self
    }

    /// Add a custom root certificate.
    ///
    /// This can be used to connect to a server that has a self-signed
    /// certificate for example.
    #[cfg(not(target_arch = "wasm32"))]
    pub fn with_root_certificate(mut self, certificate: Certificate) -> Self {
        self.root_certificates.push(certificate);
        self
    }

    /// Set the default CONTENT_TYPE for uploads
    pub fn with_default_content_type(mut self, mime: impl Into<String>) -> Self {
        self.default_content_type = Some(mime.into());
        self
    }

    /// Set the CONTENT_TYPE for a given file extension
    pub fn with_content_type_for_suffix(
        mut self,
        extension: impl Into<String>,
        mime: impl Into<String>,
    ) -> Self {
        self.content_type_map.insert(extension.into(), mime.into());
        self
    }

    /// Sets the default headers for every request
    pub fn with_default_headers(mut self, headers: HeaderMap) -> Self {
        self.default_headers = Some(headers);
        self
    }

    /// Sets what protocol is allowed. If `allow_http` is :
    /// * false (default):  Only HTTPS are allowed
    /// * true:  HTTP and HTTPS are allowed
    pub fn with_allow_http(mut self, allow_http: bool) -> Self {
        self.allow_http = allow_http.into();
        self
    }
    /// Allows connections to invalid SSL certificates
    /// * false (default):  Only valid HTTPS certificates are allowed
    /// * true:  All HTTPS certificates are allowed
    ///
    /// # Warning
    ///
    /// You should think very carefully before using this method. If
    /// invalid certificates are trusted, *any* certificate for *any* site
    /// will be trusted for use. This includes expired certificates. This
    /// introduces significant vulnerabilities, and should only be used
    /// as a last resort or for testing
    pub fn with_allow_invalid_certificates(mut self, allow_insecure: bool) -> Self {
        self.allow_insecure = allow_insecure.into();
        self
    }

    /// Only use http1 connections
    ///
    /// This is on by default, since http2 is known to be significantly slower than http1.
    pub fn with_http1_only(mut self) -> Self {
        self.http2_only = false.into();
        self.http1_only = true.into();
        self
    }

    /// Only use http2 connections
    pub fn with_http2_only(mut self) -> Self {
        self.http1_only = false.into();
        self.http2_only = true.into();
        self
    }

    /// Use http2 if supported, otherwise use http1.
    pub fn with_allow_http2(mut self) -> Self {
        self.http1_only = false.into();
        self.http2_only = false.into();
        self
    }

    /// Set a proxy URL to use for requests
    pub fn with_proxy_url(mut self, proxy_url: impl Into<String>) -> Self {
        self.proxy_url = Some(proxy_url.into());
        self
    }

    /// Set a trusted proxy CA certificate
    pub fn with_proxy_ca_certificate(mut self, proxy_ca_certificate: impl Into<String>) -> Self {
        self.proxy_ca_certificate = Some(proxy_ca_certificate.into());
        self
    }

    /// Set a list of hosts to exclude from proxy connections
    pub fn with_proxy_excludes(mut self, proxy_excludes: impl Into<String>) -> Self {
        self.proxy_excludes = Some(proxy_excludes.into());
        self
    }

    /// Set a request timeout
    ///
    /// The timeout is applied from when the request starts connecting until the
    /// response body has finished
    ///
    /// Default is 30 seconds
    pub fn with_timeout(mut self, timeout: Duration) -> Self {
        self.timeout = Some(ConfigValue::Parsed(timeout));
        self
    }

    /// Disables the request timeout
    ///
    /// See [`Self::with_timeout`]
    pub fn with_timeout_disabled(mut self) -> Self {
        self.timeout = None;
        self
    }

    /// Set a timeout for only the connect phase of a Client
    ///
    /// Default is 5 seconds
    pub fn with_connect_timeout(mut self, timeout: Duration) -> Self {
        self.connect_timeout = Some(ConfigValue::Parsed(timeout));
        self
    }

    /// Disables the connection timeout
    ///
    /// See [`Self::with_connect_timeout`]
    pub fn with_connect_timeout_disabled(mut self) -> Self {
        self.connect_timeout = None;
        self
    }

    /// Set the pool max idle timeout
    ///
    /// This is the length of time an idle connection will be kept alive
    ///
    /// Default is 90 seconds enforced by reqwest
    pub fn with_pool_idle_timeout(mut self, timeout: Duration) -> Self {
        self.pool_idle_timeout = Some(ConfigValue::Parsed(timeout));
        self
    }

    /// Set the maximum number of idle connections per host
    ///
    /// Default is no limit enforced by reqwest
    pub fn with_pool_max_idle_per_host(mut self, max: usize) -> Self {
        self.pool_max_idle_per_host = Some(max.into());
        self
    }

    /// Sets an interval for HTTP2 Ping frames should be sent to keep a connection alive.
    ///
    /// Default is disabled enforced by reqwest
    pub fn with_http2_keep_alive_interval(mut self, interval: Duration) -> Self {
        self.http2_keep_alive_interval = Some(ConfigValue::Parsed(interval));
        self
    }

    /// Sets a timeout for receiving an acknowledgement of the keep-alive ping.
    ///
    /// If the ping is not acknowledged within the timeout, the connection will be closed.
    /// Does nothing if http2_keep_alive_interval is disabled.
    ///
    /// Default is disabled enforced by reqwest
    pub fn with_http2_keep_alive_timeout(mut self, interval: Duration) -> Self {
        self.http2_keep_alive_timeout = Some(ConfigValue::Parsed(interval));
        self
    }

    /// Enable HTTP2 keep alive pings for idle connections
    ///
    /// If disabled, keep-alive pings are only sent while there are open request/response
    /// streams. If enabled, pings are also sent when no streams are active
    ///
    /// Default is disabled enforced by reqwest
    pub fn with_http2_keep_alive_while_idle(mut self) -> Self {
        self.http2_keep_alive_while_idle = true.into();
        self
    }

    /// Sets the maximum frame size to use for HTTP2.
    ///
    /// Default is currently 16,384 but may change internally to optimize for common uses.
    pub fn with_http2_max_frame_size(mut self, sz: u32) -> Self {
        self.http2_max_frame_size = Some(ConfigValue::Parsed(sz));
        self
    }

    /// Get the mime type for the file in `path` to be uploaded
    ///
    /// Gets the file extension from `path`, and returns the
    /// mime type if it was defined initially through
    /// `ClientOptions::with_content_type_for_suffix`
    ///
    /// Otherwise, returns the default mime type if it was defined
    /// earlier through `ClientOptions::with_default_content_type`
    pub fn get_content_type(&self, path: &Path) -> Option<&str> {
        match path.extension() {
            Some(extension) => match self.content_type_map.get(extension) {
                Some(ct) => Some(ct.as_str()),
                None => self.default_content_type.as_deref(),
            },
            None => self.default_content_type.as_deref(),
        }
    }

    /// Returns a copy of this [`ClientOptions`] with overrides necessary for metadata endpoint access
    ///
    /// In particular:
    /// * Allows HTTP as metadata endpoints do not use TLS
    /// * Configures a low connection timeout to provide quick feedback if not present
    #[cfg(any(feature = "aws", feature = "gcp", feature = "azure"))]
    pub(crate) fn metadata_options(&self) -> Self {
        self.clone()
            .with_allow_http(true)
            .with_connect_timeout(Duration::from_secs(1))
    }

    #[cfg(not(target_arch = "wasm32"))]
    pub(crate) fn client(&self) -> Result<reqwest::Client> {
        let mut builder = reqwest::ClientBuilder::new();

        match &self.user_agent {
            Some(user_agent) => builder = builder.user_agent(user_agent.get()?),
            None => builder = builder.user_agent(DEFAULT_USER_AGENT),
        }

        if let Some(headers) = &self.default_headers {
            builder = builder.default_headers(headers.clone())
        }

        if let Some(proxy) = &self.proxy_url {
            let mut proxy = Proxy::all(proxy).map_err(map_client_error)?;

            if let Some(certificate) = &self.proxy_ca_certificate {
                let certificate = reqwest::tls::Certificate::from_pem(certificate.as_bytes())
                    .map_err(map_client_error)?;

                builder = builder.add_root_certificate(certificate);
            }

            if let Some(proxy_excludes) = &self.proxy_excludes {
                let no_proxy = NoProxy::from_string(proxy_excludes);

                proxy = proxy.no_proxy(no_proxy);
            }

            builder = builder.proxy(proxy);
        }

        for certificate in &self.root_certificates {
            builder = builder.add_root_certificate(certificate.0.clone());
        }

        if let Some(timeout) = &self.timeout {
            builder = builder.timeout(timeout.get()?)
        }

        if let Some(timeout) = &self.connect_timeout {
            builder = builder.connect_timeout(timeout.get()?)
        }

        if let Some(timeout) = &self.pool_idle_timeout {
            builder = builder.pool_idle_timeout(timeout.get()?)
        }

        if let Some(max) = &self.pool_max_idle_per_host {
            builder = builder.pool_max_idle_per_host(max.get()?)
        }

        if let Some(interval) = &self.http2_keep_alive_interval {
            builder = builder.http2_keep_alive_interval(interval.get()?)
        }

        if let Some(interval) = &self.http2_keep_alive_timeout {
            builder = builder.http2_keep_alive_timeout(interval.get()?)
        }

        if self.http2_keep_alive_while_idle.get()? {
            builder = builder.http2_keep_alive_while_idle(true)
        }

        if let Some(sz) = &self.http2_max_frame_size {
            builder = builder.http2_max_frame_size(Some(sz.get()?))
        }

        if self.http1_only.get()? {
            builder = builder.http1_only()
        }

        if self.http2_only.get()? {
            builder = builder.http2_prior_knowledge()
        }

        if self.allow_insecure.get()? {
            builder = builder.danger_accept_invalid_certs(true)
        }

        // Explicitly disable compression, since it may be automatically enabled
        // when certain reqwest features are enabled. Compression interferes
        // with the `Content-Length` header, which is used to determine the
        // size of objects.
        builder = builder.no_gzip().no_brotli().no_zstd().no_deflate();

        if self.randomize_addresses.get()? {
            builder = builder.dns_resolver(Arc::new(dns::ShuffleResolver));
        }

        builder
            .https_only(!self.allow_http.get()?)
            .build()
            .map_err(map_client_error)
    }

    #[cfg(all(target_arch = "wasm32", target_os = "unknown"))]
    pub(crate) fn client(&self) -> Result<reqwest::Client> {
        let mut builder = reqwest::ClientBuilder::new();

        match &self.user_agent {
            Some(user_agent) => builder = builder.user_agent(user_agent.get()?),
            None => builder = builder.user_agent(DEFAULT_USER_AGENT),
        }

        if let Some(headers) = &self.default_headers {
            builder = builder.default_headers(headers.clone())
        }

        builder.build().map_err(map_client_error)
    }
}

pub(crate) trait GetOptionsExt {
    fn with_get_options(self, options: GetOptions) -> Self;
}

impl GetOptionsExt for HttpRequestBuilder {
    fn with_get_options(mut self, options: GetOptions) -> Self {
        use hyper::header::*;

        let GetOptions {
            if_match,
            if_none_match,
            if_modified_since,
            if_unmodified_since,
            range,
            version: _,
            head: _,
            extensions,
        } = options;

        if let Some(range) = range {
            self = self.header(RANGE, range.to_string());
        }

        if let Some(tag) = if_match {
            self = self.header(IF_MATCH, tag);
        }

        if let Some(tag) = if_none_match {
            self = self.header(IF_NONE_MATCH, tag);
        }

        const DATE_FORMAT: &str = "%a, %d %b %Y %H:%M:%S GMT";
        if let Some(date) = if_unmodified_since {
            self = self.header(IF_UNMODIFIED_SINCE, date.format(DATE_FORMAT).to_string());
        }

        if let Some(date) = if_modified_since {
            self = self.header(IF_MODIFIED_SINCE, date.format(DATE_FORMAT).to_string());
        }

        self = self.extensions(extensions);

        self
    }
}

/// Provides credentials for use when signing requests
#[async_trait]
pub trait CredentialProvider: std::fmt::Debug + Send + Sync {
    /// The type of credential returned by this provider
    type Credential;

    /// Return a credential
    async fn get_credential(&self) -> Result<Arc<Self::Credential>>;
}

/// A static set of credentials
#[derive(Debug)]
pub struct StaticCredentialProvider<T> {
    credential: Arc<T>,
}

impl<T> StaticCredentialProvider<T> {
    /// A [`CredentialProvider`] for a static credential of type `T`
    pub fn new(credential: T) -> Self {
        Self {
            credential: Arc::new(credential),
        }
    }
}

#[async_trait]
impl<T> CredentialProvider for StaticCredentialProvider<T>
where
    T: std::fmt::Debug + Send + Sync,
{
    type Credential = T;

    async fn get_credential(&self) -> Result<Arc<T>> {
        Ok(Arc::clone(&self.credential))
    }
}

#[cfg(any(feature = "aws", feature = "azure", feature = "gcp"))]
mod cloud {
    use super::*;
    use crate::client::token::{TemporaryToken, TokenCache};
    use crate::RetryConfig;

    /// A [`CredentialProvider`] that uses [`HttpClient`] to fetch temporary tokens
    #[derive(Debug)]
    pub(crate) struct TokenCredentialProvider<T: TokenProvider> {
        inner: T,
        client: HttpClient,
        retry: RetryConfig,
        cache: TokenCache<Arc<T::Credential>>,
    }

    impl<T: TokenProvider> TokenCredentialProvider<T> {
        pub(crate) fn new(inner: T, client: HttpClient, retry: RetryConfig) -> Self {
            Self {
                inner,
                client,
                retry,
                cache: Default::default(),
            }
        }

        /// Override the minimum remaining TTL for a cached token to be used
        #[cfg(any(feature = "aws", feature = "gcp"))]
        pub(crate) fn with_min_ttl(mut self, min_ttl: Duration) -> Self {
            self.cache = self.cache.with_min_ttl(min_ttl);
            self
        }
    }

    #[async_trait]
    impl<T: TokenProvider> CredentialProvider for TokenCredentialProvider<T> {
        type Credential = T::Credential;

        async fn get_credential(&self) -> Result<Arc<Self::Credential>> {
            self.cache
                .get_or_insert_with(|| self.inner.fetch_token(&self.client, &self.retry))
                .await
        }
    }

    #[async_trait]
    pub(crate) trait TokenProvider: std::fmt::Debug + Send + Sync {
        type Credential: std::fmt::Debug + Send + Sync;

        async fn fetch_token(
            &self,
            client: &HttpClient,
            retry: &RetryConfig,
        ) -> Result<TemporaryToken<Arc<Self::Credential>>>;
    }
}

use crate::client::builder::HttpRequestBuilder;
#[cfg(any(feature = "aws", feature = "azure", feature = "gcp"))]
pub(crate) use cloud::*;

#[cfg(test)]
mod tests {
    use super::*;
    use std::collections::HashMap;

    #[test]
    fn client_test_config_from_map() {
        let allow_http = "true".to_string();
        let allow_invalid_certificates = "false".to_string();
        let connect_timeout = "90 seconds".to_string();
        let default_content_type = "object_store:fake_default_content_type".to_string();
        let http1_only = "true".to_string();
        let http2_only = "false".to_string();
        let http2_keep_alive_interval = "90 seconds".to_string();
        let http2_keep_alive_timeout = "91 seconds".to_string();
        let http2_keep_alive_while_idle = "92 seconds".to_string();
        let http2_max_frame_size = "1337".to_string();
        let pool_idle_timeout = "93 seconds".to_string();
        let pool_max_idle_per_host = "94".to_string();
        let proxy_url = "https://fake_proxy_url".to_string();
        let timeout = "95 seconds".to_string();
        let user_agent = "object_store:fake_user_agent".to_string();

        let options = HashMap::from([
            ("allow_http", allow_http.clone()),
            (
                "allow_invalid_certificates",
                allow_invalid_certificates.clone(),
            ),
            ("connect_timeout", connect_timeout.clone()),
            ("default_content_type", default_content_type.clone()),
            ("http1_only", http1_only.clone()),
            ("http2_only", http2_only.clone()),
            (
                "http2_keep_alive_interval",
                http2_keep_alive_interval.clone(),
            ),
            ("http2_keep_alive_timeout", http2_keep_alive_timeout.clone()),
            (
                "http2_keep_alive_while_idle",
                http2_keep_alive_while_idle.clone(),
            ),
            ("http2_max_frame_size", http2_max_frame_size.clone()),
            ("pool_idle_timeout", pool_idle_timeout.clone()),
            ("pool_max_idle_per_host", pool_max_idle_per_host.clone()),
            ("proxy_url", proxy_url.clone()),
            ("timeout", timeout.clone()),
            ("user_agent", user_agent.clone()),
        ]);

        let builder = options
            .into_iter()
            .fold(ClientOptions::new(), |builder, (key, value)| {
                builder.with_config(key.parse().unwrap(), value)
            });

        assert_eq!(
            builder
                .get_config_value(&ClientConfigKey::AllowHttp)
                .unwrap(),
            allow_http
        );
        assert_eq!(
            builder
                .get_config_value(&ClientConfigKey::AllowInvalidCertificates)
                .unwrap(),
            allow_invalid_certificates
        );
        assert_eq!(
            builder
                .get_config_value(&ClientConfigKey::ConnectTimeout)
                .unwrap(),
            connect_timeout
        );
        assert_eq!(
            builder
                .get_config_value(&ClientConfigKey::DefaultContentType)
                .unwrap(),
            default_content_type
        );
        assert_eq!(
            builder
                .get_config_value(&ClientConfigKey::Http1Only)
                .unwrap(),
            http1_only
        );
        assert_eq!(
            builder
                .get_config_value(&ClientConfigKey::Http2Only)
                .unwrap(),
            http2_only
        );
        assert_eq!(
            builder
                .get_config_value(&ClientConfigKey::Http2KeepAliveInterval)
                .unwrap(),
            http2_keep_alive_interval
        );
        assert_eq!(
            builder
                .get_config_value(&ClientConfigKey::Http2KeepAliveTimeout)
                .unwrap(),
            http2_keep_alive_timeout
        );
        assert_eq!(
            builder
                .get_config_value(&ClientConfigKey::Http2KeepAliveWhileIdle)
                .unwrap(),
            http2_keep_alive_while_idle
        );
        assert_eq!(
            builder
                .get_config_value(&ClientConfigKey::Http2MaxFrameSize)
                .unwrap(),
            http2_max_frame_size
        );

        assert_eq!(
            builder
                .get_config_value(&ClientConfigKey::PoolIdleTimeout)
                .unwrap(),
            pool_idle_timeout
        );
        assert_eq!(
            builder
                .get_config_value(&ClientConfigKey::PoolMaxIdlePerHost)
                .unwrap(),
            pool_max_idle_per_host
        );
        assert_eq!(
            builder
                .get_config_value(&ClientConfigKey::ProxyUrl)
                .unwrap(),
            proxy_url
        );
        assert_eq!(
            builder.get_config_value(&ClientConfigKey::Timeout).unwrap(),
            timeout
        );
        assert_eq!(
            builder
                .get_config_value(&ClientConfigKey::UserAgent)
                .unwrap(),
            user_agent
        );
    }
}<|MERGE_RESOLUTION|>--- conflicted
+++ resolved
@@ -47,16 +47,7 @@
 pub(crate) mod s3;
 
 pub(crate) mod builder;
-<<<<<<< HEAD
 mod http;
-=======
-
-mod connection;
-pub(crate) use connection::http_connector;
-#[cfg(not(all(target_arch = "wasm32", target_os = "wasi")))]
-pub use connection::ReqwestConnector;
-pub use connection::{HttpClient, HttpConnector, HttpError, HttpErrorKind, HttpService};
->>>>>>> 516ebe5c
 
 #[cfg(any(feature = "aws", feature = "gcp", feature = "azure"))]
 pub(crate) mod parts;
