--- conflicted
+++ resolved
@@ -15,9 +15,9 @@
 // specific language governing permissions and limitations
 // under the License.
 
-use crate::ClientOptions;
 use crate::client::builder::{HttpRequestBuilder, RequestBuilderError};
 use crate::client::{HttpRequest, HttpResponse, HttpResponseBody};
+use crate::ClientOptions;
 use async_trait::async_trait;
 use http::{Method, Uri};
 use http_body_util::BodyExt;
@@ -110,7 +110,6 @@
                         kind = HttpErrorKind::Timeout;
                     }
                 }
-<<<<<<< HEAD
 
                 if matches!(kind, HttpErrorKind::Unknown) && e.source().is_some() {
                     let src = e.source().unwrap();
@@ -120,17 +119,7 @@
                         continue;
                     }
                 }
-                break;
-            }
-            if let Some(e) = e.downcast_ref::<std::io::Error>() {
-                match e.kind() {
-                    std::io::ErrorKind::TimedOut => kind = HttpErrorKind::Timeout,
-                    std::io::ErrorKind::ConnectionAborted
-                    | std::io::ErrorKind::ConnectionReset
-                    | std::io::ErrorKind::BrokenPipe
-                    | std::io::ErrorKind::UnexpectedEof => kind = HttpErrorKind::Interrupted,
-                    _ => {}
-=======
+
                 if let Some(e) = e.downcast_ref::<std::io::Error>() {
                     match e.kind() {
                         std::io::ErrorKind::TimedOut => kind = HttpErrorKind::Timeout,
@@ -140,7 +129,6 @@
                         | std::io::ErrorKind::UnexpectedEof => kind = HttpErrorKind::Interrupted,
                         _ => {}
                     }
->>>>>>> 0661843e
                 }
                 source = e.source();
             } else {
@@ -255,8 +243,8 @@
 impl HttpService for reqwest::Client {
     async fn call(&self, req: HttpRequest) -> Result<HttpResponse, HttpError> {
         use futures::{
+            channel::{mpsc, oneshot},
             SinkExt, StreamExt, TryStreamExt,
-            channel::{mpsc, oneshot},
         };
         use http_body_util::{Empty, StreamBody};
         use wasm_bindgen_futures::spawn_local;
