# Licensed to the Apache Software Foundation (ASF) under one
# or more contributor license agreements.  See the NOTICE file
# distributed with this work for additional information
# regarding copyright ownership.  The ASF licenses this file
# to you under the Apache License, Version 2.0 (the
# "License"); you may not use this file except in compliance
# with the License.  You may obtain a copy of the License at
#
#   http://www.apache.org/licenses/LICENSE-2.0
#
# Unless required by applicable law or agreed to in writing,
# software distributed under the License is distributed on an
# "AS IS" BASIS, WITHOUT WARRANTIES OR CONDITIONS OF ANY
# KIND, either express or implied.  See the License for the
# specific language governing permissions and limitations
# under the License.

[package]
name = "object_store"
version = "0.12.4"
edition = "2024"
license = "MIT/Apache-2.0"
readme = "README.md"
description = "A generic object store interface for uniformly interacting with AWS S3, Google Cloud Storage, Azure Blob Storage and local files."
keywords = ["object", "storage", "cloud"]
repository = "https://github.com/apache/arrow-rs-object-store"
rust-version = "1.85"
include = ["src/**/*.rs", "README.md", "LICENSE.txt", "NOTICE.txt", "Cargo.toml"]

[package.metadata.docs.rs]
all-features = true

[dependencies] # In alphabetical order
async-trait = "0.1.53"
bytes = "1.0"
chrono = { version = "0.4.34", default-features = false, features = ["clock"] }
futures = "0.3"
http = "1.2.0"
humantime = "2.1"
itertools = "0.14.0"
parking_lot = { version = "0.12" }
percent-encoding = "2.1"
thiserror = "2.0.2"
tracing = { version = "0.1" }
url = "2.2"
walkdir = { version = "2", optional = true }

# Cloud storage support
base64 = { version = "0.22", default-features = false, features = [
    "std",
], optional = true }
form_urlencoded = { version = "1.2", optional = true }
http-body-util = { version = "0.1.2", optional = true }
httparse = { version = "1.8.0", default-features = false, features = [
    "std",
], optional = true }
hyper = { version = "1.2", default-features = false, optional = true }
md-5 = { version = "0.10.6", default-features = false, optional = true }
<<<<<<< HEAD
quick-xml = { version = "0.37.0", features = [
    "serialize",
    "overlapped-lists",
], optional = true }
rand = { version = "0.9", default-features = false, features = [
    "std",
    "std_rng",
    "thread_rng",
], optional = true }
reqwest = { version = "0.12.18", default-features = false, features = [
    "rustls-tls-native-roots",
    "http2",
], optional = true }
ring = { version = "0.17", default-features = false, features = [
    "std",
], optional = true }
rustls-pemfile = { version = "2.0", default-features = false, features = [
    "std",
], optional = true }
serde = { version = "1.0", default-features = false, features = [
    "derive",
], optional = true }
serde_json = { version = "1.0", default-features = false, features = [
    "std",
], optional = true }
=======
quick-xml = { version = "0.38.0", features = ["serialize", "overlapped-lists"], optional = true }
rand = { version = "0.9", default-features = false, features = ["std", "std_rng", "thread_rng"], optional = true }
reqwest = { version = "0.12", default-features = false, features = ["rustls-tls-native-roots", "http2"], optional = true }
ring = { version = "0.17", default-features = false, features = ["std"], optional = true }
rustls-pemfile = { version = "2.0", default-features = false, features = ["std"], optional = true }
serde = { version = "1.0", default-features = false, features = ["derive"], optional = true }
serde_json = { version = "1.0", default-features = false, features = ["std"], optional = true }
>>>>>>> 0661843e
serde_urlencoded = { version = "0.7", optional = true }
tokio = { version = "1.29.0", features = [
    "sync",
    "macros",
    "rt",
    "time",
    "io-util",
] }

[target.'cfg(target_family="unix")'.dev-dependencies]
nix = { version = "0.30.0", features = ["fs"] }

[target.'cfg(all(target_arch = "wasm32", target_os = "unknown"))'.dependencies]
web-time = { version = "1.1.0" }
wasm-bindgen-futures = "0.4.18"

[features]
default = ["fs", "cloud", "aws"]
cloud = [
    "serde",
    "serde_json",
    "quick-xml",
    "hyper",
    "reqwest",
    "reqwest/stream",
    "chrono/serde",
    "base64",
    "rand",
    "ring",
    "http-body-util",
    "form_urlencoded",
    "serde_urlencoded",
]
azure = ["cloud", "httparse"]
fs = ["walkdir"]
gcp = ["cloud", "rustls-pemfile"]
aws = ["cloud", "md-5"]
http = ["cloud"]
tls-webpki-roots = ["reqwest?/rustls-tls-webpki-roots"]
integration = ["rand"]

[dev-dependencies] # In alphabetical order
hyper = { version = "1.2", features = ["server"] }
hyper-util = "0.1"
rand = "0.9"
tempfile = "3.1.0"
regex = "1.11.1"
# The "gzip" feature for reqwest is enabled for an integration test.
reqwest = { version = "0.12.18", features = ["gzip"] }

[target.'cfg(all(target_arch = "wasm32", target_os = "unknown"))'.dev-dependencies]
wasm-bindgen-test = "0.3.50"

[dev-dependencies.getrandom_v03]
package = "getrandom"
version = "0.3"
features = ["wasm_js"]

[dev-dependencies.getrandom_v02]
package = "getrandom"
version = "0.2"
features = ["js"]

[[test]]
name = "get_range_file"
path = "tests/get_range_file.rs"
required-features = ["fs"]<|MERGE_RESOLUTION|>--- conflicted
+++ resolved
@@ -25,7 +25,13 @@
 keywords = ["object", "storage", "cloud"]
 repository = "https://github.com/apache/arrow-rs-object-store"
 rust-version = "1.85"
-include = ["src/**/*.rs", "README.md", "LICENSE.txt", "NOTICE.txt", "Cargo.toml"]
+include = [
+    "src/**/*.rs",
+    "README.md",
+    "LICENSE.txt",
+    "NOTICE.txt",
+    "Cargo.toml",
+]
 
 [package.metadata.docs.rs]
 all-features = true
@@ -56,8 +62,7 @@
 ], optional = true }
 hyper = { version = "1.2", default-features = false, optional = true }
 md-5 = { version = "0.10.6", default-features = false, optional = true }
-<<<<<<< HEAD
-quick-xml = { version = "0.37.0", features = [
+quick-xml = { version = "0.38.0", features = [
     "serialize",
     "overlapped-lists",
 ], optional = true }
@@ -66,7 +71,7 @@
     "std_rng",
     "thread_rng",
 ], optional = true }
-reqwest = { version = "0.12.18", default-features = false, features = [
+reqwest = { version = "0.12", default-features = false, features = [
     "rustls-tls-native-roots",
     "http2",
 ], optional = true }
@@ -82,15 +87,6 @@
 serde_json = { version = "1.0", default-features = false, features = [
     "std",
 ], optional = true }
-=======
-quick-xml = { version = "0.38.0", features = ["serialize", "overlapped-lists"], optional = true }
-rand = { version = "0.9", default-features = false, features = ["std", "std_rng", "thread_rng"], optional = true }
-reqwest = { version = "0.12", default-features = false, features = ["rustls-tls-native-roots", "http2"], optional = true }
-ring = { version = "0.17", default-features = false, features = ["std"], optional = true }
-rustls-pemfile = { version = "2.0", default-features = false, features = ["std"], optional = true }
-serde = { version = "1.0", default-features = false, features = ["derive"], optional = true }
-serde_json = { version = "1.0", default-features = false, features = ["std"], optional = true }
->>>>>>> 0661843e
 serde_urlencoded = { version = "0.7", optional = true }
 tokio = { version = "1.29.0", features = [
     "sync",
